#:!/usr/bin/env python
#:  -*- coding: utf-8 -*-
__author__ = 'chengzhi'

from collections.abc import MutableMapping
import copy


class Entity(MutableMapping):
    def __setitem__(self, key, value):
        return self.__dict__.__setitem__(key, value)

    def __delitem__(self, key):
        return

    def __getitem__(self, key):
        return self.__dict__.__getitem__(key)

    def __iter__(self):
        return iter({k: v for k, v in self.__dict__.items() if not k.startswith("_")})

    def __len__(self):
        return len({k: v for k, v in self.__dict__.items() if not k.startswith("_")})

    def __str__(self):
        return str({k: v for k, v in self.__dict__.items() if not k.startswith("_")})

    def __repr__(self):
        return '{}, D({})'.format(super(Entity, self).__repr__(),
                                  {k: v for k, v in self.__dict__.items() if not k.startswith("_")})

    def copy(self):
        return copy.copy(self)


class Quote(Entity):
    """ Quote 是一个行情对象 """

    def __init__(self, api):
        self._api = api
        #: 行情从交易所发出的时间(北京时间), 格式为 "2017-07-26 23:04:21.000001"
        self.datetime = ""
        #: 卖一价
        self.ask_price1 = float("nan")
        #: 卖一量
        self.ask_volume1 = 0
        #: 买一价
        self.bid_price1 = float("nan")
        #: 买一量
        self.bid_volume1 = 0
        #: 最新价
        self.last_price = float("nan")
        #: 当日最高价
        self.highest = float("nan")
        #: 当日最低价
        self.lowest = float("nan")
        #: 开盘价
        self.open = float("nan")
        #: 收盘价
        self.close = float("nan")
        #: 当日均价
        self.average = float("nan")
        #: 成交量
        self.volume = 0
        #: 成交额
        self.amount = float("nan")
        #: 持仓量
        self.open_interest = 0
        #: 结算价
        self.settlement = float("nan")
        #: 涨停价
        self.upper_limit = float("nan")
        #: 跌停价
        self.lower_limit = float("nan")
        #: 昨持仓量
        self.pre_open_interest = 0
        #: 昨结算价
        self.pre_settlement = float("nan")
        #: 昨收盘价
        self.pre_close = float("nan")
        #: 合约价格单位
        self.price_tick = float("nan")
        #: 合约价格小数位数
        self.price_decs = 0
        #: 合约乘数
        self.volume_multiple = 0
        #: 最大限价单手数
        self.max_limit_order_volume = 0
        #: 最大市价单手数
        self.max_market_order_volume = 0
        #: 最小限价单手数
        self.min_limit_order_volume = 0
        #: 最小市价单手数
        self.min_market_order_volume = 0
        #: 标的合约
        self.underlying_symbol = ""
        #: 行权价
        self.strike_price = float("nan")
        #: 涨跌
        self.change = float("nan")
        #: 涨跌幅
        self.change_percent = float("nan")
        #: 合约是否已下市
        self.expired = False


class Kline(Entity):
    """ Kline 是一个K线对象 """

    def __init__(self, api):
        self._api = api
        #: K线起点时间(按北京时间)，自unix epoch(1970-01-01 00:00:00 GMT)以来的纳秒数
        self.datetime = 0
        #: K线起始时刻的最新价
        self.open = float("nan")
        #: K线时间范围内的最高价
        self.high = float("nan")
        #: K线时间范围内的最低价
        self.low = float("nan")
        #: K线结束时刻的最新价
        self.close = float("nan")
        #: K线时间范围内的成交量
        self.volume = 0
        #: K线起始时刻的持仓量
        self.open_oi = 0
        #: K线结束时刻的持仓量
        self.close_oi = 0


class Tick(Entity):
    """ Tick 是一个tick对象 """

    def __init__(self, api):
        self._api = api
        #: tick从交易所发出的时间(按北京时间)，自unix epoch(1970-01-01 00:00:00 GMT)以来的纳秒数
        self.datetime = 0
        #: 最新价
        self.last_price = float("nan")
        #: 当日均价
        self.average = float("nan")
        #: 当日最高价
        self.highest = float("nan")
        #: 当日最低价
        self.lowest = float("nan")
        #: 卖一价
        self.ask_price1 = float("nan")
        #: 卖一量
        self.ask_volume1 = 0
        #: 买一价
        self.bid_price1 = float("nan")
        #:买一量
        self.bid_volume1 = 0
        #: 当日成交量
        self.volume = 0
        #: 成交额
        self.amount = float("nan")
        #: 持仓量
        self.open_interest = 0


class Account(Entity):
    """ Account 是一个账户对象 """

    def __init__(self, api):
        self._api = api
        #: 币种
        self.currency = ""
        #: 昨日账户权益
        self.pre_balance = float("nan")
        #: 静态权益
        self.static_balance = float("nan")
        #: 账户权益
        self.balance = float("nan")
        #: 可用资金
        self.available = float("nan")
        #: 浮动盈亏
        self.float_profit = float("nan")
        #: 持仓盈亏
        self.position_profit = float("nan")
        #: 本交易日内平仓盈亏
        self.close_profit = float("nan")
        #: 冻结保证金
        self.frozen_margin = float("nan")
        #: 保证金占用
        self.margin = float("nan")
        #: 冻结手续费
        self.frozen_commission = float("nan")
        #: 本交易日内交纳的手续费
        self.commission = float("nan")
        #: 冻结权利金
        self.frozen_premium = float("nan")
        #: 本交易日内交纳的权利金
        self.premium = float("nan")
        #: 本交易日内的入金金额
        self.deposit = float("nan")
        #: 本交易日内的出金金额
        self.withdraw = float("nan")
        #: 风险度
        self.risk_ratio = float("nan")


class Position(Entity):
    """ Position 是一个持仓对象 """

    def __init__(self, api):
        self._api = api
        #: 交易所
        self.exchange_id = ""
        #: 交易所内的合约代码
        self.instrument_id = ""
        #: 多头老仓手数
        self.pos_long_his = 0
        #: 多头今仓手数
        self.pos_long_today = 0
        #: 空头老仓手数
        self.pos_short_his = 0
        #: 空头今仓手数
        self.pos_short_today = 0
        #: 期货公司查询的多头今仓手数 (deprecated)
        self.volume_long_today = 0
        #: 期货公司查询的多头老仓手数 (deprecated)
        self.volume_long_his = 0
        #: 期货公司查询的多头手数 (deprecated)
        self.volume_long = 0
        #: 期货公司查询的多头今仓冻结 (deprecated)
        self.volume_long_frozen_today = 0
        #: 期货公司查询的多头老仓冻结 (deprecated)
        self.volume_long_frozen_his = 0
        #: 期货公司查询的多头持仓冻结 (deprecated)
        self.volume_long_frozen = 0
        #: 期货公司查询的空头今仓手数 (deprecated)
        self.volume_short_today = 0
        #: 期货公司查询的空头老仓手数 (deprecated)
        self.volume_short_his = 0
        #: 期货公司查询的空头手数 (deprecated)
        self.volume_short = 0
        #: 期货公司查询的空头今仓冻结 (deprecated)
        self.volume_short_frozen_today = 0
        #: 期货公司查询的空头老仓冻结 (deprecated)
        self.volume_short_frozen_his = 0
        #: 期货公司查询的空头持仓冻结 (deprecated)
        self.volume_short_frozen = 0
        #: 多头开仓均价
        self.open_price_long = float("nan")
        #: 空头开仓均价
        self.open_price_short = float("nan")
        #: 多头开仓市值
        self.open_cost_long = float("nan")
        #: 空头开仓市值
        self.open_cost_short = float("nan")
        #: 多头持仓均价
        self.position_price_long = float("nan")
        #: 空头持仓均价
        self.position_price_short = float("nan")
        #: 多头持仓市值
        self.position_cost_long = float("nan")
        #: 空头持仓市值
        self.position_cost_short = float("nan")
        #: 多头浮动盈亏
        self.float_profit_long = float("nan")
        #: 空头浮动盈亏
        self.float_profit_short = float("nan")
        #: 浮动盈亏
        self.float_profit = float("nan")
        #: 多头持仓盈亏
        self.position_profit_long = float("nan")
        #: 空头持仓盈亏
        self.position_profit_short = float("nan")
        #: 持仓盈亏
        self.position_profit = float("nan")
        #: 多头占用保证金
        self.margin_long = float("nan")
        #: 空头占用保证金
        self.margin_short = float("nan")
        #: 占用保证金
        self.margin = float("nan")

    @property
    def pos(self):
        """
        净持仓手数.

        :return: int, ==0表示无持仓或多空持仓手数相等. <0表示空头持仓大于多头持仓, >0表示多头持仓大于空头持仓
        """
        return self.pos_long - self.pos_short

    @property
    def pos_long(self):
        """
        多头持仓手数.

        :return: int, ==0表示无多头持仓. >0表示多头持仓手数
        """
        return (self.pos_long_his + self.pos_long_today)

    @property
    def pos_short(self):
        """
        空头持仓手数.

        :return: int, ==0表示无空头持仓. >0表示空头持仓手数
        """
        return (self.pos_short_his + self.pos_short_today)

    @property
    def orders(self):
        """
        与此持仓相关的开仓/平仓挂单

        :return: dict, 其中每个元素的key为委托单ID, value为 :py:class:`~tqsdk.objs.Order`
        """
<<<<<<< HEAD
        tdict = self._api._get_obj(self._api.data, ["trade", self._api.account_id, "orders"])
        fts = {order_id: order for order_id, order in tdict.items() if (not order_id.startswith(
            "_")) and order.instrument_id == self.instrument_id and order.exchange_id == self.exchange_id and order.status == "ALIVE"}
=======
        tdict = self._api._get_obj(self._api.data, ["trade", self._api._account.account_id, "orders"])
        fts = {order_id: order for order_id, order in tdict.items() if (not order_id.startswith("_")) and order.instrument_id == self.instrument_id and order.exchange_id == self.exchange_id and order.status == "ALIVE"}
>>>>>>> 9db536d8
        return fts


class Order(Entity):
    """ Order 是一个委托单对象 """

    def __init__(self, api):
        self._api = api
        #: 委托单ID, 对于一个用户的所有委托单，这个ID都是不重复的
        self.order_id = ""
        #: 交易所单号
        self.exchange_order_id = ""
        #: 交易所
        self.exchange_id = ""
        #: 交易所内的合约代码
        self.instrument_id = ""
        #: 下单方向, BUY=买, SELL=卖
        self.direction = ""
        #: 开平标志, OPEN=开仓, CLOSE=平仓, CLOSETODAY=平今
        self.offset = ""
        #: 总报单手数
        self.volume_orign = 0
        #: 未成交手数
        self.volume_left = 0
        #: 委托价格, 仅当 price_type = LIMIT 时有效
        self.limit_price = float("nan")
        #: 价格类型, ANY=市价, LIMIT=限价
        self.price_type = ""
        #: 手数条件, ANY=任何数量, MIN=最小数量, ALL=全部数量
        self.volume_condition = ""
        #: 时间条件, IOC=立即完成，否则撤销, GFS=本节有效, GFD=当日有效, GTC=撤销前有效, GFA=集合竞价有效
        self.time_condition = ""
        #: 下单时间，自unix epoch(1970-01-01 00:00:00 GMT)以来的纳秒数.
        self.insert_date_time = 0
        #: 委托单状态信息
        self.last_msg = ""
        #: 委托单状态, ALIVE=有效, FINISHED=已完
        self.status = ""
        self._this_session = False

    @property
    def is_dead(self):
        """
        判定这个委托单是否确定已死亡（以后一定不会再产生成交）

        :return: 确定委托单已死时，返回 True, 否则返回 False. 注意，返回 False 不代表委托单还存活，有可能交易所回来的信息还在路上或者丢掉了
        """
        return self.status == "FINISHED"

    @property
    def is_online(self):
        """
        判定这个委托单是否确定已报入交易所（即下单成功，无论是否成交）

        :return: 确定委托单已报入交易所时，返回 True, 否则返回 False. 注意，返回 False 不代表确定未报入交易所，有可能交易所回来的信息还在路上或者丢掉了
        """
        return self.exchange_order_id != "" and self.status == "ALIVE"

    @property
    def is_error(self):
        """
        判定这个委托单是否确定是错单（即下单失败，一定不会有成交）

        :return: 确定委托单是错单时，返回 True, 否则返回 False. 注意，返回 False 不代表确定不是错单，有可能交易所回来的信息还在路上或者丢掉了
        """
        return self.exchange_order_id == "" and self.status == "FINISHED"

    @property
    def trade_price(self):
        """
        平均成交价

        :return: 当委托单部分成交或全部成交时, 返回成交部分的平均成交价. 无任何成交时, 返回 nan
        """
<<<<<<< HEAD
        tdict = self._api._get_obj(self._api.data, ["trade", self._api.account_id, "trades"])
        sum_volume = sum([trade.volume for trade_id, trade in tdict.items() if
                          (not trade_id.startswith("_")) and trade.order_id == self.order_id])
=======
        tdict = self._api._get_obj(self._api.data, ["trade", self._api._account.account_id, "trades"])
        sum_volume = sum([trade.volume for trade_id, trade in tdict.items() if (not trade_id.startswith("_")) and trade.order_id == self.order_id])
>>>>>>> 9db536d8
        if sum_volume == 0:
            return float('nan')
        sum_amount = sum([trade.volume * trade.price for trade_id, trade in tdict.items() if
                          (not trade_id.startswith("_")) and trade.order_id == self.order_id])
        return sum_amount / sum_volume

    @property
    def trade_records(self):
        """
        成交记录

        :return: dict, 其中每个元素的key为成交ID, value为 :py:class:`~tqsdk.objs.Trade`
        """
<<<<<<< HEAD
        tdict = self._api._get_obj(self._api.data, ["trade", self._api.account_id, "trades"])
        fts = {trade_id: trade for trade_id, trade in tdict.items() if
               (not trade_id.startswith("_")) and trade.order_id == self.order_id}
=======
        tdict = self._api._get_obj(self._api.data, ["trade", self._api._account.account_id, "trades"])
        fts = {trade_id: trade for trade_id, trade in tdict.items() if (not trade_id.startswith("_")) and trade.order_id == self.order_id}
>>>>>>> 9db536d8
        return fts


class Trade(Entity):
    """ Trade 是一个成交对象 """

    def __init__(self, api):
        self._api = api
        #: 委托单ID, 对于一个用户的所有委托单，这个ID都是不重复的
        self.order_id = ""
        #: 成交ID, 对于一个用户的所有成交，这个ID都是不重复的
        self.trade_id = ""
        #: 交易所成交号
        self.exchange_trade_id = ""
        #: 交易所
        self.exchange_id = ""
        #: 交易所内的合约代码
        self.instrument_id = ""
        #: 下单方向, BUY=买, SELL=卖
        self.direction = ""
        #: 开平标志, OPEN=开仓, CLOSE=平仓, CLOSETODAY=平今
        self.offset = ""
        #: 成交价格
        self.price = float("nan")
        #: 成交手数
        self.volume = 0
        #: 成交时间，自unix epoch(1970-01-01 00:00:00 GMT)以来的纳秒数
        self.trade_date_time = 0<|MERGE_RESOLUTION|>--- conflicted
+++ resolved
@@ -309,14 +309,8 @@
 
         :return: dict, 其中每个元素的key为委托单ID, value为 :py:class:`~tqsdk.objs.Order`
         """
-<<<<<<< HEAD
-        tdict = self._api._get_obj(self._api.data, ["trade", self._api.account_id, "orders"])
-        fts = {order_id: order for order_id, order in tdict.items() if (not order_id.startswith(
-            "_")) and order.instrument_id == self.instrument_id and order.exchange_id == self.exchange_id and order.status == "ALIVE"}
-=======
         tdict = self._api._get_obj(self._api.data, ["trade", self._api._account.account_id, "orders"])
         fts = {order_id: order for order_id, order in tdict.items() if (not order_id.startswith("_")) and order.instrument_id == self.instrument_id and order.exchange_id == self.exchange_id and order.status == "ALIVE"}
->>>>>>> 9db536d8
         return fts
 
 
@@ -391,14 +385,8 @@
 
         :return: 当委托单部分成交或全部成交时, 返回成交部分的平均成交价. 无任何成交时, 返回 nan
         """
-<<<<<<< HEAD
-        tdict = self._api._get_obj(self._api.data, ["trade", self._api.account_id, "trades"])
-        sum_volume = sum([trade.volume for trade_id, trade in tdict.items() if
-                          (not trade_id.startswith("_")) and trade.order_id == self.order_id])
-=======
         tdict = self._api._get_obj(self._api.data, ["trade", self._api._account.account_id, "trades"])
         sum_volume = sum([trade.volume for trade_id, trade in tdict.items() if (not trade_id.startswith("_")) and trade.order_id == self.order_id])
->>>>>>> 9db536d8
         if sum_volume == 0:
             return float('nan')
         sum_amount = sum([trade.volume * trade.price for trade_id, trade in tdict.items() if
@@ -412,14 +400,8 @@
 
         :return: dict, 其中每个元素的key为成交ID, value为 :py:class:`~tqsdk.objs.Trade`
         """
-<<<<<<< HEAD
-        tdict = self._api._get_obj(self._api.data, ["trade", self._api.account_id, "trades"])
-        fts = {trade_id: trade for trade_id, trade in tdict.items() if
-               (not trade_id.startswith("_")) and trade.order_id == self.order_id}
-=======
         tdict = self._api._get_obj(self._api.data, ["trade", self._api._account.account_id, "trades"])
         fts = {trade_id: trade for trade_id, trade in tdict.items() if (not trade_id.startswith("_")) and trade.order_id == self.order_id}
->>>>>>> 9db536d8
         return fts
 
 
