--- conflicted
+++ resolved
@@ -35,12 +35,8 @@
 import numpy as np
 from .__version__ import __version__
 from tqsdk.sim import TqSim
-<<<<<<< HEAD
 from tqsdk.objs import Entity, Quote, Kline, Tick, Account, Position, Order, Trade
-=======
-from tqsdk.objs import Entity, Quote, Account, Position, Order, Trade
 from tqsdk import tqhelper
->>>>>>> 9db536d8
 
 
 class TqApi(object):
@@ -915,33 +911,6 @@
         if isinstance(self._account, TqSim):
             self.create_task(self._account._run(self, self.send_chan, self.recv_chan, ws_md_send_chan, ws_md_recv_chan))
         else:
-<<<<<<< HEAD
-            # 默认连接 opemmd, 除非使用模拟帐号并指定了 url (例如: 使用模拟帐号连接天勤客户端使用历史复盘)
-            ws_md_send_chan, ws_md_recv_chan = TqChan(self), TqChan(self)
-            md_url = url if url and isinstance(account, TqSim) else TqApi.DEFAULT_MD_URL
-            ws_md_recv_chan.send_nowait({
-                "aid": "rtn_data",
-                "data": [{"quotes": self._fetch_symbol_info(TqApi.DEFAULT_INS_URL)}]
-            })  # 获取合约信息
-            self.create_task(self._connect(md_url, ws_md_send_chan, ws_md_recv_chan))  # 启动行情websocket连接
-            if backtest:  # 如果处于回测模式，则将行情连接对接到 backtest 上
-                bt_send_chan, bt_recv_chan = TqChan(self), TqChan(self)
-                self.create_task(backtest._run(self, bt_send_chan, bt_recv_chan, ws_md_send_chan, ws_md_recv_chan))
-                ws_md_send_chan, ws_md_recv_chan = bt_send_chan, bt_recv_chan
-            if isinstance(account, TqSim):
-                self.create_task(account._run(self, self.send_chan, self.recv_chan, ws_md_send_chan, ws_md_recv_chan))
-            else:
-                ws_td_send_chan, ws_td_recv_chan = TqChan(self), TqChan(self)
-                td_url = url if url else "wss://opentd.shinnytech.com/trade/user0"
-                self.create_task(self._connect(td_url, ws_td_send_chan, ws_td_recv_chan))  # 启动交易websocket连接
-                self.create_task(account._run(self, self.send_chan, self.recv_chan, ws_md_send_chan, ws_md_recv_chan, ws_td_send_chan, ws_td_recv_chan))
-        if tq_url:
-            tq_send_chan, tq_recv_chan = TqChan(self), TqChan(self)  # 连接到天勤的channel
-            self.create_task(self._connect(tq_url, tq_send_chan, tq_recv_chan))  # 启动到天勤客户端的连接
-            upstream_send_chan, upstream_recv_chan = self.send_chan, self.recv_chan # 连接上游的channel
-            self.send_chan, self.recv_chan = TqChan(self), TqChan(self)  # 连接到下游的channel
-            self.create_task(Forwarding()._forward(self,self.send_chan,self.recv_chan,upstream_send_chan, upstream_recv_chan, tq_send_chan, tq_recv_chan))
-=======
             ws_td_send_chan, ws_td_recv_chan = TqChan(self), TqChan(self)
             self.create_task(self._connect(self._td_url, ws_td_send_chan, ws_td_recv_chan))
             self.create_task(self._account._run(self, self.send_chan, self.recv_chan, ws_md_send_chan, ws_md_recv_chan, ws_td_send_chan, ws_td_recv_chan))
@@ -953,7 +922,6 @@
             from tqsdk.tqhelper import Forwarding
             self.create_task(Forwarding()._forward(self, self.send_chan, self.recv_chan, upstream_send_chan, upstream_recv_chan,
                                                   self._tq_send_chan, self._tq_recv_chan))
->>>>>>> 9db536d8
 
     def _fetch_symbol_info(self, url):
         """获取合约信息"""
@@ -1557,41 +1525,6 @@
         elif x >= 0:
             return int(base_k_dataframe["id"].iloc[0]) + x
 
-<<<<<<< HEAD
-
-class Forwarding(object):
-    """
-    作为数据转发的中间模块, 创建与天勤的新连接, 并过滤TqApi向上游发送的数据.
-    对于这个新连接: 发送所有的 set_chart_data 类型数据包,以及抄送所有的 subscribe_quote, set_chart类型数据包
-    """
-    async def _forward(self, api, api_send_chan, api_recv_chan, upstream_send_chan, upstream_recv_chan, tq_send_chan, tq_recv_chan):
-        to_downstream_task = api.create_task(self._forward_to_downstream(api_recv_chan, upstream_recv_chan))  # 转发给下游
-        to_upstream_task = api.create_task(self._forward_to_upstream(api_send_chan, upstream_send_chan, tq_send_chan))  # 转发给上游
-        try:
-            async for pack in tq_recv_chan:
-                pass
-        finally:
-            to_downstream_task.cancel()
-            to_upstream_task.cancel()
-
-    async def _forward_to_downstream(self, api_recv_chan, upstream_recv_chan):
-        """转发给下游"""
-        async for pack in upstream_recv_chan:
-            await api_recv_chan.send(pack)
-
-    async def _forward_to_upstream(self, api_send_chan, upstream_send_chan, tq_send_chan):
-        """转发给上游"""
-        async for pack in api_send_chan:
-            if pack["aid"] == "set_chart_data":
-                await tq_send_chan.send(pack)
-            elif pack["aid"] == "set_chart" or pack["aid"] == "subscribe_quote":
-                await tq_send_chan.send(pack.copy())
-                await upstream_send_chan.send(pack)
-            else:
-                await upstream_send_chan.send(pack)
-
-=======
->>>>>>> 9db536d8
 
 class TqAccount(object):
     """天勤实盘类"""
