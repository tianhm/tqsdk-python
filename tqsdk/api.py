#!/usr/bin/env python
#  -*- coding: utf-8 -*-
"""
天勤接口的PYTHON封装, 提供以下功能

* 连接行情和交易服务器或天勤终端的websocket扩展接口, 接收行情及交易推送数据
* 在内存中存储管理一份完整的业务数据(行情+交易), 并在接收到新数据包时更新内存数据
* 通过一批函数接口, 支持用户代码访问业务数据
* 发送交易指令


* PYTHON SDK使用文档: https://doc.shinnytech.com/pysdk/latest/
* 天勤行情终端下载: https://www.shinnytech.com/tianqin
* 天勤使用文档: https://doc.shinnytech.com/tq/latest/
"""
__author__ = 'chengzhi'

import json
import uuid
import sys
import time
import logging
import copy
import ctypes
import asyncio
import functools
import websockets
import requests
import weakref
import base64
import os
from typing import Union
import pandas as pd
import numpy as np
from .__version__ import __version__
from tqsdk.sim import TqSim
from tqsdk.objs import Entity, Quote, Kline, Tick, Account, Position, Order, Trade
from tqsdk import tqhelper


class TqApi(object):
    """
    天勤接口及数据管理类.

    该类中所有参数只针对天勤外部IDE编写使用, 在天勤内使用 api = TqApi() 即可指定为当前天勤终端登录用户

    通常情况下, 一个线程中应该只有一个TqApi的实例, 它负责维护网络连接, 接收行情及账户数据, 并在内存中维护业务数据截面
    """

    DEFAULT_INS_URL = "https://openmd.shinnytech.com/t/md/symbols/latest.json"
    def __init__(self, account=None, url=None, backtest=None, debug=None, loop=None):
        """
        创建天勤接口实例

        Args:
            account (None/TqAccount/TqSim/TqApi): [可选]交易账号:
                * None: 账号将根据命令行参数决定, 默认为 :py:class:`~tqsdk.sim.TqSim`

                * :py:class:`~tqsdk.api.TqAccount` : 使用实盘账号, 直连行情和交易服务器(不通过天勤终端), 需提供期货公司/帐号/密码

                * :py:class:`~tqsdk.sim.TqSim` : 使用 TqApi 自带的内部模拟账号

                * :py:class:`~tqsdk.sim.TqApi` : 对 master TqApi 创建一个 slave 副本, 以便在其它线程中使用

            url (str): [可选]指定服务器的地址
                * 当 account 为 :py:class:`~tqsdk.api.TqAccount` 类型时, 可以通过该参数指定交易服务器地址, \
                默认使用 wss://opentd.shinnytech.com/trade/user0, 行情始终使用 wss://openmd.shinnytech.com/t/md/front/mobile

                * 当 account 为 :py:class:`~tqsdk.sim.TqSim` 类型时, 可以通过该参数指定行情服务器地址,\
                默认使用 wss://openmd.shinnytech.com/t/md/front/mobile

            backtest (TqBacktest): [可选]传入 TqBacktest 对象将进入回测模式, \
            回测模式下会强制使用 account 为 :py:class:`~tqsdk.sim.TqSim` 并只连接\
             wss://openmd.shinnytech.com/t/md/front/mobile 接收行情数据

            debug(str): [可选] 指定一个日志文件名, 将调试信息输出到指定文件. 默认不输出.

            loop(asyncio.AbstractEventLoop): [可选]使用指定的 IOLoop, 默认创建一个新的.

        Example::

            # 使用实盘帐号直连行情和交易服务器
            from tqsdk import TqApi, TqAccount
            api = TqApi(TqAccount("H海通期货", "022631", "123456"))

            # 使用模拟帐号直连行情服务器
            from tqsdk import TqApi, TqSim
            api = TqApi(TqSim())

            # 进行策略回测
            from datetime import date
            from tqsdk import TqApi, TqSim, TqBacktest
            api = TqApi(TqSim(), backtest=TqBacktest(start_dt=date(2018, 5, 1), end_dt=date(2018, 10, 1)))
        """
        # 记录参数
        if account is None:
            account = TqSim()
        self._account = account
        self._backtest = backtest
        self._ins_url = TqApi.DEFAULT_INS_URL
        self._md_url = "wss://openmd.shinnytech.com/t/md/front/mobile"
        self._td_url = "wss://opentd.shinnytech.com/trade/user0"
        if url and isinstance(self._account, TqSim):
            self._md_url = url
        if url and isinstance(self._account, TqAccount):
            self._td_url = url
        self._loop = asyncio.new_event_loop() if loop is None else loop  # 创建一个新的 ioloop, 避免和其他框架/环境产生干扰

        # 初始化 logger
        self._logger = logging.getLogger("TqApi")
        self._logger.setLevel(logging.INFO)
        sh = logging.StreamHandler()
        sh.setLevel(logging.INFO)
        sh.setFormatter(logging.Formatter('%(asctime)s - %(levelname)s - %(message)s'))
        self._logger.addHandler(sh)
        if debug:
            self._logger.setLevel(logging.DEBUG)
            fh = logging.FileHandler(filename=debug)
            fh.setFormatter(logging.Formatter('%(asctime)s - %(levelname)s - %(message)s'))
            self._logger.addHandler(fh)

        # 初始化loop
        self._send_chan, self._recv_chan = TqChan(self), TqChan(self)  # 消息收发队列
        self._tasks = set()  # 由api维护的所有根task，不包含子task，子task由其父task维护
        self._exceptions = []  # 由api维护的所有task抛出的例外
        # 回测需要行情和交易 lockstep, 而 asyncio 没有将内部的 _ready 队列暴露出来,
        # 因此 monkey patch call_soon 函数用来判断是否有任务等待执行
        self._loop.call_soon = functools.partial(self._call_soon, self._loop.call_soon)
        self._event_rev, self._check_rev = 0, 0

        # 内部关键数据
        self._requests = {
            "quotes": set(),
            "klines": {},
            "ticks": {},
        }  # 记录已发出的请求
        self._serials = {}  # 记录所有数据序列
        self._data = Entity()  # 数据存储
        self._data["_path"] = []
        self._data["_listener"] = weakref.WeakSet()
        self._diffs = []  # 自上次wait_update返回后收到更新数据的数组
        self._pending_diffs = []  # 从网络上收到的待处理的 diffs, 只在 wait_update 函数执行过程中才可能为非空
        self._prototype = self._gen_prototype()  # 各业务数据的原型, 用于决定默认值及将收到的数据转为特定的类型
        self._wait_timeout = False  # wait_update 是否触发超时

        # slave模式的api不需要完整初始化流程
        self._is_slave = isinstance(account, TqApi)
        self._slaves = []
        if self._is_slave:
            self._master = account
            if self._master._is_slave:
                raise Exception("不可以为slave再创建slave")
            self._master._add_slave(self)
            self._account = self._master._account
            return

        # 与天勤配合
        self._tq_send_chan, self._tq_recv_chan = tqhelper.link_tq(self)

        # 初始化
        if sys.platform.startswith("win"):
            self.create_task(self._windows_patch())  # Windows系统下asyncio不支持KeyboardInterrupt的临时补丁
        self.create_task(self._notify_watcher())  # 监控服务器发送的通知
        self._setup_connection()  # 初始化通讯连接

        # 等待初始化完成
        deadline = time.time() + 60
        try:
            while self._data.get("mdhis_more_data", True) \
                    or self._data.get("trade", {}).get(self._account.account_id, {}).get("trade_more_data", True):
                if not self.wait_update(deadline=deadline):  # 等待连接成功并收取截面数据
                    raise Exception("接收数据超时，请检查客户端及网络是否正常")
        except:
            self.close()
            raise
        self._diffs = []  # 截面数据不算做更新数据

    # ----------------------------------------------------------------------
    def copy(self) -> 'TqApi':
        """
        创建当前TqApi的一个副本. 这个副本可以在另一个线程中使用

        Returns:
            :py:class:`~tqsdk.api.TqApi`: 返回当前TqApi的一个副本. 这个副本可以在另一个线程中使用
        """
        return TqApi(self)

    def close(self):
        """
        关闭天勤接口实例并释放相应资源

        Example::

            # m1901开多3手
            from tqsdk import TqApi, TqSim
            from contextlib import closing

            with closing(TqApi(TqSim())) as api:
                api.insert_order(symbol="DCE.m1901", direction="BUY", offset="OPEN", volume=3)
        """
        if self._loop.is_running():
            raise Exception("不能在协程中调用 close, 如需关闭 api 实例需在 wait_update 返回后再关闭")
        elif asyncio._get_running_loop():
            raise Exception(
                "TqSdk 使用了 python3 的原生协程和异步通讯库 asyncio，您所使用的 IDE 不支持 asyncio, 请使用 pycharm 或其它支持 asyncio 的 IDE")
        # 检查是否需要发送多余的序列
        for _, serial in self._serials.items():
            self._process_serial_extra_array(serial)
        self._run_until_idle()  # 由于有的处于 ready 状态 task 可能需要报撤单, 因此一直运行到没有 ready 状态的 task
        for task in self._tasks:
            task.cancel()
        while self._tasks:  # 等待 task 执行完成
            self._run_once()
        self._loop.run_until_complete(self._loop.shutdown_asyncgens())
        self._loop.close()

    # ----------------------------------------------------------------------
    def get_quote(self, symbol) -> Quote:
        """
        获取指定合约的盘口行情.

        Args:
            symbol (str): 指定合约代码。注意：天勤接口从0.8版本开始，合约代码格式变更为 交易所代码.合约代码 的格式. 可用的交易所代码如下：
                         * CFFEX: 中金所
                         * SHFE: 上期所
                         * DCE: 大商所
                         * CZCE: 郑商所
                         * INE: 能源交易所(原油)

        Returns:
            :py:class:`~tqsdk.objs.Quote`: 返回一个盘口行情引用. 其内容将在 :py:meth:`~tqsdk.api.TqApi.wait_update` 时更新.

            注意: 在 tqsdk 还没有收到行情数据包时, 此对象中各项内容为 NaN 或 0

        Example::

            # 获取 SHFE.cu1812 合约的报价
            from tqsdk import TqApi, TqSim

            api = TqApi(TqSim())
            quote = api.get_quote("SHFE.cu1812")
            print(quote.last_price)
            while api.wait_update():
                print(quote.last_price)

            #以上代码将输出
            nan
            24575.0
            24575.0
            ...
        """
        if symbol not in self._data.get("quotes", {}):
            raise Exception("代码 %s 不存在, 请检查合约代码是否填写正确" % (symbol))
<<<<<<< HEAD
        quote = self._get_obj(self._data, ["quotes", symbol], self._prototype["quotes"]["#"])
        if symbol not in self._requests.setdefault("quotes", set()):
            self._requests["quotes"].add(symbol)
=======
        quote = self._get_obj(self.data, ["quotes", symbol], self.prototype["quotes"]["#"])
        if symbol not in self.requests["quotes"]:
            self.requests["quotes"].add(symbol)
>>>>>>> 446bdcc5
            self._send_pack({
                "aid": "subscribe_quote",
                "ins_list": ",".join(self._requests["quotes"]),
            })
        deadline = time.time() + 30
        while not self._loop.is_running() and quote["datetime"] == "":
            # @todo: merge diffs
            if not self.wait_update(deadline=deadline):
                raise Exception("获取 %s 的行情超时，请检查客户端及网络是否正常，且合约代码填写正确" % (symbol))
        return quote

    # ----------------------------------------------------------------------
    def get_kline_serial(self, symbol, duration_seconds, data_length=200, chart_id=None) -> pd.DataFrame:
        """
        获取k线序列数据

        请求指定合约及周期的K线数据. 序列数据会随着时间推进自动更新

        Args:
            symbol (str): 指定合约代码.

            duration_seconds (int): K线数据周期, 以秒为单位。例如: 1分钟线为60,1小时线为3600,日线为86400。\
            注意: 周期在日线以内时此参数可以任意填写, 在日线以上时只能是日线(86400)的整数倍

            data_length (int): 需要获取的序列长度。每个序列最大支持请求 8964 个数据

            chart_id (str): [可选]指定序列id, 默认由 api 自动生成

        Returns:
            pandas.DataFrame: 本函数总是返回一个 pandas.DataFrame 实例. 行数=data_length, 包含以下列:

            * id: int, 1234 (k线序列号)
            * datetime: int, 1501080715000000000 (K线起点时间(按北京时间)，自unix epoch(1970-01-01 00:00:00 GMT)以来的纳秒数)
            * open: float, 51450.0 (K线起始时刻的最新价)
            * high: float, 51450.0 (K线时间范围内的最高价)
            * low: float, 51450.0 (K线时间范围内的最低价)
            * close: float, 51450.0 (K线结束时刻的最新价)
            * volume: int, 11 (K线时间范围内的成交量)
            * open_oi: int, 27354 (K线起始时刻的持仓量)
            * close_oi: int, 27355 (K线结束时刻的持仓量)

        Example::

            # 获取 SHFE.cu1812 的1分钟线
            from tqsdk import TqApi, TqSim

            api = TqApi(TqSim())
            k_serial = api.get_kline_serial("SHFE.cu1812", 60)
            while True:
                api.wait_update()
                print(k_serial.iloc[-1].close)

            # 预计的输出是这样的:
            50970.0
            50970.0
            50960.0
            ...
        """
        if symbol not in self._data.get("quotes", {}):
            raise Exception("代码 %s 不存在, 请检查合约代码是否填写正确" % (symbol))
        duration_seconds = int(duration_seconds)  # 转成整数
        if duration_seconds <= 0 or duration_seconds > 86400 and duration_seconds % 86400 != 0:
            raise Exception("K线数据周期 %d 错误, 请检查K线数据周期值是否填写正确" % (duration_seconds))
        data_length = int(data_length)
        if data_length <= 0:
            raise Exception("K线数据序列长度 %d 错误, 请检查序列长度是否填写正确" % (data_length))
        if data_length > 8964:
            data_length = 8964
        dur_id = duration_seconds * 1000000000
        request = (symbol, duration_seconds, data_length, chart_id)
<<<<<<< HEAD
        serial = self._requests.setdefault("klines", {}).get(request, None)
=======
        serial = self.requests["klines"].get(request, None)
>>>>>>> 446bdcc5
        if serial is None or chart_id is not None:
            self._send_pack({
                "aid": "set_chart",
                "chart_id": chart_id if chart_id is not None else self._generate_chart_id("realtime", symbol,
                                                                                          duration_seconds),
                "ins_list": symbol,
                "duration": dur_id,
                "view_width": data_length,
            })
        if serial is None:
            serial = self._init_serial(self._get_obj(self._data, ["klines", symbol, str(dur_id)]), data_length,
                                       self._prototype["klines"]["*"]["*"]["data"]["@"])
            self._requests["klines"][request] = serial
            self._serials[id(serial["df"])] = serial
        deadline = time.time() + 30
        while not self._loop.is_running() and not self._is_serial_ready(serial):
            # @todo: merge diffs
            if not self.wait_update(deadline=deadline):
                raise Exception("获取 %s (%d) 的K线超时，请检查客户端及网络是否正常，且合约代码填写正确" % (symbol, duration_seconds))
        return serial["df"]

    # ----------------------------------------------------------------------
    def get_tick_serial(self, symbol, data_length=200, chart_id=None) -> pd.DataFrame:
        """
        获取tick序列数据

        请求指定合约的Tick序列数据. 序列数据会随着时间推进自动更新

        Args:
            symbol (str): 指定合约代码.

            data_length (int): 需要获取的序列长度。每个序列最大支持请求 8964 个数据

            chart_id (str): [可选]指定序列id, 默认由 api 自动生成

        Returns:
            pandas.DataFrame: 本函数总是返回一个 pandas.DataFrame 实例. 行数=data_length, 包含以下列:

            * id: int, tick序列号
            * datetime: int, 1501074872000000000 (tick从交易所发出的时间(按北京时间)，自unix epoch(1970-01-01 00:00:00 GMT)以来的纳秒数)
            * last_price: float, 3887.0 (最新价)
            * average: float, 3820.0 (当日均价)
            * highest: float, 3897.0 (当日最高价)
            * lowest: float, 3806.0 (当日最低价)
            * ask_price1: float, 3886.0 (卖一价)
            * ask_volume1: int, 3 (卖一量)
            * bid_price1: float, 3881.0 (买一价)
            * bid_volume1: int, 18 (买一量)
            * volume: int 7823 (当日成交量)
            * amount: float, 19237841.0 (成交额)
            * open_interest: int, 1941 (持仓量)

        Example::

            # 获取 SHFE.cu1812 的Tick序列
            from tqsdk import TqApi, TqSim

            api = TqApi(TqSim())
            serial = api.get_tick_serial("SHFE.cu1812")
            while True:
                api.wait_update()
                print(serial.iloc[-1].bid_price1, serial.iloc[-1].ask_price1)

            # 预计的输出是这样的:
            50860.0 51580.0
            50860.0 51580.0
            50820.0 51580.0
            ...
        """
        if symbol not in self._data.get("quotes", {}):
            raise Exception("代码 %s 不存在, 请检查合约代码是否填写正确" % (symbol))
        data_length = int(data_length)
        if data_length <= 0:
            raise Exception("K线数据序列长度 %d 错误, 请检查序列长度是否填写正确" % (data_length))
        if data_length > 8964:
            data_length = 8964
        request = (symbol, data_length, chart_id)
<<<<<<< HEAD
        serial = self._requests.setdefault("ticks", {}).get(request, None)
=======
        serial = self.requests["ticks"].get(request, None)
>>>>>>> 446bdcc5
        if serial is None or chart_id is not None:
            self._send_pack({
                "aid": "set_chart",
                "chart_id": chart_id if chart_id is not None else self._generate_chart_id("realtime", symbol, 0),
                "ins_list": symbol,
                "duration": 0,
                "view_width": data_length,
            })
        if serial is None:
            serial = self._init_serial(self._get_obj(self._data, ["ticks", symbol]), data_length,
                                       self._prototype["ticks"]["*"]["data"]["@"])
            self._requests["ticks"][request] = serial
            self._serials[id(serial["df"])] = serial
        deadline = time.time() + 30
        while not self._loop.is_running() and not self._is_serial_ready(serial):
            # @todo: merge diffs
            if not self.wait_update(deadline=deadline):
                raise Exception("获取 %s 的Tick超时，请检查客户端及网络是否正常，且合约代码填写正确" % (symbol))
        return serial["df"]

    # ----------------------------------------------------------------------
    def insert_order(self, symbol, direction, offset, volume, limit_price=None, order_id=None) -> Order:
        """
        发送下单指令. **注意: 指令将在下次调用** :py:meth:`~tqsdk.api.TqApi.wait_update` **时发出**

        Args:
            symbol (str): 拟下单的合约symbol, 格式为 交易所代码.合约代码,  例如 "SHFE.cu1801"

            direction (str): "BUY" 或 "SELL"

            offset (str): "OPEN", "CLOSE" 或 "CLOSETODAY" \
            (上期所和原油分平今/平昨, 平今用"CLOSETODAY", 平昨用"CLOSE"; 其他交易所直接用"CLOSE" 默认先平今再平昨)

            volume (int): 需要下单的手数

            limit_price (float): [可选]下单价格, 默认市价单 (上期所和原油不支持市价单, 需填写此参数值)

            order_id (str): [可选]指定下单单号, 默认由 api 自动生成

        Returns:
            :py:class:`~tqsdk.objs.Order`: 返回一个委托单对象引用. 其内容将在 :py:meth:`~tqsdk.api.TqApi.wait_update` 时更新.

        Example::

            # 市价开3手 DCE.m1809 多仓
            from tqsdk import TqApi, TqSim

            api = TqApi(TqSim())
            order = api.insert_order(symbol="DCE.m1809", direction="BUY", offset="OPEN", volume=3)
            while True:
                api.wait_update()
                print("单状态: %s, 已成交: %d 手" % (order.status, order.volume_orign - order.volume_left))

            # 预计的输出是这样的:
            单状态: ALIVE, 已成交: 0 手
            单状态: ALIVE, 已成交: 0 手
            单状态: FINISHED, 已成交: 3 手
            ...
        """
        if symbol not in self._data.get("quotes", {}):
            raise Exception("合约代码 %s 不存在, 请检查合约代码是否填写正确" % (symbol))
        if direction not in ("BUY", "SELL"):
            raise Exception("下单方向(direction) %s 错误, 请检查 direction 参数是否填写正确" % (direction))
        if offset not in ("OPEN", "CLOSE", "CLOSETODAY"):
            raise Exception("开平标志(offset) %s 错误, 请检查 offset 是否填写正确" % (offset))
        volume = int(volume)
        if volume <= 0:
            raise Exception("下单手数(volume) %s 错误, 请检查 volume 是否填写正确" % (volume))
        limit_price = float(limit_price) if limit_price is not None else None
        if not order_id:
            order_id = self._generate_order_id()
        (exchange_id, instrument_id) = symbol.split(".", 1)
        msg = {
            "aid": "insert_order",
            "user_id": self._account.account_id,
            "order_id": order_id,
            "exchange_id": exchange_id,
            "instrument_id": instrument_id,
            "direction": direction,
            "offset": offset,
            "volume": volume,
            "volume_condition": "ANY",
        }
        if limit_price is None:
            msg["price_type"] = "ANY"
            msg["time_condition"] = "IOC"
        else:
            msg["price_type"] = "LIMIT"
            msg["time_condition"] = "GFD"
            msg["limit_price"] = limit_price
        self._send_pack(msg)
        order = self.get_order(order_id)
        order.update({
            "order_id": order_id,
            "exchange_id": exchange_id,
            "instrument_id": instrument_id,
            "direction": direction,
            "offset": offset,
            "volume_orign": volume,
            "volume_left": volume,
            "status": "ALIVE",
            "_this_session": True,
        })
        return order

    # ----------------------------------------------------------------------
    def cancel_order(self, order_or_order_id):
        """
        发送撤单指令. **注意: 指令将在下次调用** :py:meth:`~tqsdk.api.TqApi.wait_update` **时发出**

        Args:
            order_or_order_id (str/ :py:class:`~tqsdk.objs.Order` ): 拟撤委托单或单号

        Example::

            # 挂价开3手 DCE.m1809 多仓, 如果价格变化则撤单重下，直到全部成交
            from tqsdk import TqApi, TqSim

            api = TqApi(TqSim())
            quote = api.get_quote("DCE.m1809")
            order = {}

            while True:
                api.wait_update()
                # 当行情有变化且当前挂单价格不优时，则撤单
                if order and api.is_changing(quote) and order.status == "ALIVE" \
                and quote.bid_price1 > order.limit_price:
                    print("价格改变，撤单重下")
                    api.cancel_order(order)
                # 当委托单已撤或还没有下单时则下单
                if (not order and api.is_changing(quote)) or (api.is_changing(order) \
                and order.volume_left != 0 and order.status == "FINISHED"):
                    print("下单: 价格 %f" % quote.bid_price1)
                    order = api.insert_order(symbol="DCE.m1809", direction="BUY", offset="OPEN", \
                    volume=order.get("volume_left", 3), limit_price=quote.bid_price1)
                if api.is_changing(order):
                    print("单状态: %s, 已成交: %d 手" % (order.status, order.volume_orign - order.volume_left))


            # 预计的输出是这样的:
            下单: 价格 3117.000000
            单状态: ALIVE, 已成交: 0 手
            价格改变，撤单重下
            下单: 价格 3118.000000
            单状态: ALIVE, 已成交: 0 手
            单状态: FINISHED, 已成交: 3 手
            ...
        """
        if isinstance(order_or_order_id, Order):
            order_id = order_or_order_id.order_id
        else:
            order_id = order_or_order_id
        msg = {
            "aid": "cancel_order",
            "user_id": self._account.account_id,
            "order_id": order_id,
        }
        self._send_pack(msg)

    # ----------------------------------------------------------------------
    def get_account(self) -> Account:
        """
        获取用户账户资金信息

        Returns:
            :py:class:`~tqsdk.objs.Account`: 返回一个账户对象引用. 其内容将在 :py:meth:`~tqsdk.api.TqApi.wait_update` 时更新.

        Example::

            # 获取当前浮动盈亏
            from tqsdk import TqApi, TqSim

            api = TqApi(TqSim())
            account = api.get_account()
            print(account.float_profit)

            # 预计的输出是这样的:
            2180.0
            2080.0
            2080.0
            ...
        """
        return self._get_obj(self._data, ["trade", self._account.account_id, "accounts", "CNY"],
                             self._prototype["trade"]["*"]["accounts"]["@"])

    # ----------------------------------------------------------------------
    def get_position(self, symbol=None) -> Union[Position, Entity]:
        """
        获取用户持仓信息

        Args:
            symbol (str): [可选]合约代码, 不填则返回所有持仓

        Returns:
            :py:class:`~tqsdk.objs.Position`: 当指定了 symbol 时, 返回一个持仓对象引用.
            其内容将在 :py:meth:`~tqsdk.api.TqApi.wait_update` 时更新.

            不填 symbol 参数调用本函数, 将返回包含用户所有持仓的一个tqsdk.objs.Entity对象引用, 使用方法与dict一致, \
            其中每个元素的key为合约代码, value为 :py:class:`~tqsdk.objs.Position`

        Example::

            # 获取 DCE.m1809 当前浮动盈亏
            from tqsdk import TqApi, TqSim

            api = TqApi(TqSim())
            position = api.get_position("DCE.m1809")
            print(position.float_profit_long + position.float_profit_short)
            while api.wait_update():
                print(position.float_profit_long + position.float_profit_short)

            # 预计的输出是这样的:
            300.0
            330.0
            ...
        """
        if symbol:
            if symbol not in self._data.get("quotes", {}):
                raise Exception("代码 %s 不存在, 请检查合约代码是否填写正确" % (symbol))
            return self._get_obj(self._data, ["trade", self._account.account_id, "positions", symbol],
                                 self._prototype["trade"]["*"]["positions"]["@"])
        return self._get_obj(self._data, ["trade", self._account.account_id, "positions"])

    # ----------------------------------------------------------------------
    def get_order(self, order_id=None) -> Union[Order, Entity]:
        """
        获取用户委托单信息

        Args:
            order_id (str): [可选]单号, 不填单号则返回所有委托单

        Returns:
            :py:class:`~tqsdk.objs.Order`: 当指定了order_id时, 返回一个委托单对象引用. \
            其内容将在 :py:meth:`~tqsdk.api.TqApi.wait_update` 时更新.

            不填order_id参数调用本函数, 将返回包含用户所有委托单的一个tqsdk.objs.Entity对象引用, \
            使用方法与dict一致, 其中每个元素的key为委托单号, value为 :py:class:`~tqsdk.objs.Order`

            注意: 在刚下单后, tqsdk 还没有收到回单信息时, 此对象中各项内容为空

        Example::

            # 获取当前总挂单手数
            from tqsdk import TqApi, TqSim

            api = TqApi(TqSim())
            orders = api.get_order()
            while True:
                api.wait_update()
                print(sum(order.volume_left for oid, order in orders.items() if order.status == "ALIVE"))

            # 预计的输出是这样的:
            3
            3
            0
            ...
        """
        if order_id:
            return self._get_obj(self._data, ["trade", self._account.account_id, "orders", order_id],
                                 self._prototype["trade"]["*"]["orders"]["@"])
        return self._get_obj(self._data, ["trade", self._account.account_id, "orders"])

    # ----------------------------------------------------------------------
    def get_trade(self, trade_id=None) -> Union[Trade, Entity]:
        """
        获取用户成交信息

        Args:
            trade_id (str): [可选]成交号, 不填成交号则返回所有委托单

        Returns:
            :py:class:`~tqsdk.objs.Trade`: 当指定了trade_id时, 返回一个成交对象引用. \
            其内容将在 :py:meth:`~tqsdk.api.TqApi.wait_update` 时更新.

            不填trade_id参数调用本函数, 将返回包含用户当前交易日所有成交记录的一个tqsdk.objs.Entity对象引用, 使用方法与dict一致, \
            其中每个元素的key为成交号, value为 :py:class:`~tqsdk.objs.Trade`

            推荐优先使用 :py:meth:`~tqsdk.objs.Order.trade_records` 获取某个委托单的相应成交记录, 仅当确有需要时才使用本函数.

        """
        if trade_id:
            return self._get_obj(self._data, ["trade", self._account.account_id, "trades", trade_id],
                                 self._prototype["trade"]["*"]["trades"]["@"])
        return self._get_obj(self._data, ["trade", self._account.account_id, "trades"])

    # ----------------------------------------------------------------------
    def wait_update(self, deadline=None):
        """
        等待业务数据更新

        调用此函数将阻塞当前线程, 等待天勤主进程发送业务数据更新并返回

        Args:
            deadline (float): [可选]指定截止时间，自unix epoch(1970-01-01 00:00:00 GMT)以来的秒数(time.time())。默认没有超时(无限等待)

        Returns:
            bool: 如果收到业务数据更新则返回 True, 如果到截止时间依然没有收到业务数据更新则返回 False

        注意: 由于存在网络延迟, 因此有数据更新不代表之前发出的所有请求都被处理了, 例如::

            from tqsdk import TqApi, TqSim

            api = TqApi(TqSim())
            quote = api.get_quote("SHFE.cu1812")
            api.wait_update()
            print(quote.datetime)

            可能输出 ""(空字符串), 表示还没有收到该合约的行情
        """
        if self._loop.is_running():
            raise Exception("不能在协程中调用 wait_update, 如需在协程中等待业务数据更新请使用 register_update_notify")
        elif asyncio._get_running_loop():
            raise Exception(
                "TqSdk 使用了 python3 的原生协程和异步通讯库 asyncio，您所使用的 IDE 不支持 asyncio, 请使用 pycharm 或其它支持 asyncio 的 IDE")
        self._wait_timeout = False
        # 先尝试执行各个task,再请求下个业务数据
        self._run_until_idle()
        # 检查是否需要发送多余的序列
        for _, serial in self._serials.items():
            self._process_serial_extra_array(serial)
        if not self._is_slave:
            self._send_chan.send_nowait({
                "aid": "peek_message"
            })
        # 先 _fetch_msg 再判断 deadline, 避免当 deadline 立即触发时无法接收数据
        update_task = self.create_task(self._fetch_msg())
        deadline_handle = None if deadline is None else self._loop.call_later(max(0, deadline - time.time()),
                                                                              self._set_wait_timeout)
        try:
            while not self._wait_timeout and not self._pending_diffs:
                self._run_once()
            return len(self._pending_diffs) != 0
        finally:
            self._diffs = self._pending_diffs
            self._pending_diffs = []
            for d in self._diffs:
                self._merge_diff(self._data, d, self._prototype, False)
            for _, serial in self._serials.items():
                if self.is_changing(serial["root"]):
                    self._update_serial(serial)
            if deadline_handle:
                deadline_handle.cancel()
            update_task.cancel()

    # ----------------------------------------------------------------------
    def is_changing(self, obj, key=None) -> bool:
        """
        判定obj最近是否有更新

        当业务数据更新导致 wait_update 返回后可以使用该函数判断本次业务数据更新是否包含特定obj或其中某个字段

        Args:
            obj (any): 任意业务对象, 包括 get_quote 返回的 quote, get_kline_serial 返回的 k_serial, get_account 返回的 account 等

            key (str/list of str): [可选]需要判断的字段，默认不指定
                                  * 不指定: 当该obj下的任意字段有更新时返回True, 否则返回 False.
                                  * str: 当该obj下的指定字段有更新时返回True, 否则返回 False.
                                  * list of str: 当该obj下的指定字段中的任何一个字段有更新时返回True, 否则返回 False.

        Returns:
            bool: 如果本次业务数据更新包含了待判定的数据则返回 True, 否则返回 False.

        Example::

            # 追踪 SHFE.cu1812 的最新价更新
            from tqsdk import TqApi, TqSim

            api = TqApi(TqSim())
            quote = api.get_quote("SHFE.cu1812")
            print(quote.last_price)
            while True:
                api.wait_update()
                if api.is_changing(quote, "last_price"):
                    print(quote.last_price)

            # 以上代码运行后的输出是这样的:
            51800.0
            51810.0
            51800.0
            ...
        """
        if obj is None:
            return False
        if not isinstance(key, list):
            key = [key] if key else []
        try:
            if isinstance(obj, pd.DataFrame):
                if id(obj) in self._serials:
                    path = self._serials[id(obj)]["root"]["_path"]
                elif len(obj) == 0:
                    return False
                else:
                    duration = int(obj["duration"].iloc[0]) * 1000000000
                    path = ["klines", obj["symbol"].iloc[0], str(duration)] if duration != 0 else ["ticks",
                                                                                                   obj["symbol"].iloc[
                                                                                                       0]]
            elif isinstance(obj, pd.Series):
                duration = int(obj["duration"]) * 1000000000
                path = ["klines", obj["symbol"], str(duration), "data", str(int(obj["id"]))] if duration != 0 else [
                    "ticks", obj["symbol"], "data", str(int(obj["id"]))]
            else:
                path = obj["_path"]
        except (KeyError, IndexError):
            return False
        for diff in self._diffs:
            if self._is_key_exist(diff, path, key):
                return True
        return False

    # ----------------------------------------------------------------------
    def is_serial_ready(self, obj) -> bool:
        """
        判断是否已经从服务器收到了所有订阅的数据

        Returns:
            bool: 返回 True 表示已经从服务器收到了所有订阅的数据

        Example::

            # 判断是否已经从服务器收到了最后 3000 根 SHFE.cu1812 的分钟线数据
            from tqsdk import TqApi, TqSim

            api = TqApi(TqSim())
            k_serial = api.get_kline_serial("SHFE.cu1812", 60, data_length=3000)
            while True:
                api.wait_update()
                print(api.is_serial_ready(k_serial))

            # 预计的输出是这样的:
            False
            False
            True
            True
            ...
        """
        return self._is_serial_ready(self._serials[id(obj)])

    # ----------------------------------------------------------------------
    def create_task(self, coro):
        """
        创建一个task

        一个task就是一个协程，task的调度是在 wait_update 函数中完成的，如果代码从来没有调用 wait_update，则task也得不到执行

        Args:
            coro (coroutine):  需要创建的协程

        Example::

            # 一个简单的task
            import asyncio
            from tqsdk import TqApi, TqSim

            async def hello():
                await asyncio.sleep(3)
                print("hello world")

            api = TqApi(TqSim())
            api.create_task(hello())
            while True:
                api.wait_update()

            #以上代码将在3秒后输出
            hello world
        """
        task = self._loop.create_task(coro)
        if asyncio.Task.current_task(loop=self._loop) is None:
            self._tasks.add(task)
            task.add_done_callback(self._on_task_done)
        return task

    # ----------------------------------------------------------------------
    def register_update_notify(self, obj=None, chan=None):
        """
        注册一个channel以便接受业务数据更新通知

        调用此函数将返回一个channel, 当obj更新时会通知该channel

        推荐使用 async with api.register_update_notify() as update_chan 来注册更新通知

        如果直接调用 update_chan = api.register_update_notify() 则使用完成后需要调用 await update_chan.close() 避免资源泄漏

        Args:
            obj (any/list of any): [可选]任意业务对象, 包括 get_quote 返回的 quote, get_kline_serial 返回的 k_serial, \
            get_account 返回的 account 等。默认不指定，监控所有业务对象

            chan (TqChan): [可选]指定需要注册的channel。默认不指定，由本函数创建

        Example::

            # 获取 SHFE.cu1812 合约的报价
            from tqsdk import TqApi, TqSim

            async def demo():
                quote = api.get_quote("SHFE.cu1812")
                async with api.register_update_notify(quote) as update_chan:
                    async for _ in update_chan:
                        print(quote.last_price)

            api = TqApi(TqSim())
            api.create_task(demo())
            while True:
                api.wait_update()

            #以上代码将输出
            nan
            51850.0
            51850.0
            51690.0
            ...
        """
        if chan is None:
            chan = TqChan(self, last_only=True)
        if not isinstance(obj, list):
            obj = [obj] if obj else [self._data]
        for o in obj:
            listener = self._serials[id(o)]["root"]["_listener"] if isinstance(o, pd.DataFrame) else o["_listener"]
            listener.add(chan)
        return chan

    # ----------------------------------------------------------------------
    def _call_soon(self, org_call_soon, callback, *args, **kargs):
        """ioloop.call_soon的补丁, 用来追踪是否有任务完成并等待执行"""
        self._event_rev += 1
        return org_call_soon(callback, *args, **kargs)

    def _setup_connection(self):
        """初始化"""
        # 连接合约和行情服务器
        ws_md_send_chan, ws_md_recv_chan = TqChan(self), TqChan(self)
        ws_md_recv_chan.send_nowait({
            "aid": "rtn_data",
            "data": [{
                "quotes": self._fetch_symbol_info(self._ins_url)
            }]
        })  # 获取合约信息
        self.create_task(self._connect(self._md_url, ws_md_send_chan, ws_md_recv_chan))  # 启动行情websocket连接

        # 如果处于回测模式，则将行情连接对接到 backtest 上
        if self._backtest:
            bt_send_chan, bt_recv_chan = TqChan(self), TqChan(self)
            self.create_task(self._backtest._run(self, bt_send_chan, bt_recv_chan, ws_md_send_chan, ws_md_recv_chan))
            ws_md_send_chan, ws_md_recv_chan = bt_send_chan, bt_recv_chan

        # 启动TqSim或连接交易服务器
        if isinstance(self._account, TqSim):
            self.create_task(
                self._account._run(self, self._send_chan, self._recv_chan, ws_md_send_chan, ws_md_recv_chan))
        else:
            ws_td_send_chan, ws_td_recv_chan = TqChan(self), TqChan(self)
            self.create_task(self._connect(self._td_url, ws_td_send_chan, ws_td_recv_chan))
            self.create_task(
                self._account._run(self, self._send_chan, self._recv_chan, ws_md_send_chan, ws_md_recv_chan,
                                   ws_td_send_chan, ws_td_recv_chan))

        # 抄送部分数据包到天勤
        if self._tq_send_chan and self._tq_recv_chan:
            upstream_send_chan, upstream_recv_chan = self._send_chan, self._recv_chan  # 连接上游的channel
            self._send_chan, self._recv_chan = TqChan(self), TqChan(self)  # 连接到下游的channel
            from tqsdk.tqhelper import Forwarding
<<<<<<< HEAD
            self.create_task(
                Forwarding()._forward(self, self._send_chan, self._recv_chan, upstream_send_chan, upstream_recv_chan,
                                      self._tq_send_chan, self._tq_recv_chan))
=======
            self.create_task(Forwarding(self, self.send_chan, self.recv_chan, upstream_send_chan, upstream_recv_chan,
                                                  self._tq_send_chan, self._tq_recv_chan)._forward())
>>>>>>> 446bdcc5

    def _fetch_symbol_info(self, url):
        """获取合约信息"""
        rsp = requests.get(url, headers={
            "Accept": "application/json"
        }, timeout=30)
        rsp.raise_for_status()
        return {
            k: {
                "margin": v.get("margin"),
                "commission": v.get("commission"),
                "price_tick": v["price_tick"],
                "price_decs": v["price_decs"],
                "volume_multiple": v["volume_multiple"],
                "max_limit_order_volume": v.get("max_limit_order_volume", 0),
                "max_market_order_volume": v.get("max_market_order_volume", 0),
                "min_limit_order_volume": v.get("min_limit_order_volume", 0),
                "min_market_order_volume": v.get("min_market_order_volume", 0),
                "underlying_symbol": v.get("underlying_symbol", ""),
                "strike_price": v.get("strike_price", float("nan")),
                "change": None,
                "change_percent": None,
                "expired": v["expired"],
            } for k, v in rsp.json().items()
        }

    def _init_serial(self, root, width, default):
        last_id = root.get("last_id", -1)
        serial = {
            "root": root,
            "width": width,
            "default": default,
            "array": np.array(
                [[i] + [default[k] if i < 0 else TqApi._get_obj(root, ["data", str(i)], default)[k] for k in default]
                 for i in range(last_id + 1 - width, last_id + 1)], order="F"),
            "ready": False,
            "update_row": 0,
            "all_attr": set(default.keys()) | {"id", "symbol", "duration"},
            "extra_array": {},
        }
        serial["df"] = pd.DataFrame(serial["array"], columns=["id"] + list(default.keys()))
        serial["df"]["symbol"] = root["_path"][1]
        serial["df"]["duration"] = 0 if root["_path"][0] == "ticks" else int(root["_path"][-1]) // 1000000000
        return serial

    def _is_serial_ready(self, serial):
        if not serial["ready"]:
            serial["ready"] = serial["array"][-1, 0] != -1 and np.count_nonzero(
                serial["array"][:, list(serial["default"].keys()).index("datetime") + 1]) == min(
                serial["array"][-1, 0] + 1, serial["width"])
        return serial["ready"]

    def _update_serial(self, serial):
        last_id = serial["root"].get("last_id", -1)
        array = serial["array"]
        serial["update_row"] = 0
        if self._is_serial_ready(serial):
            shift = min(last_id - int(array[-1, 0]), serial["width"])
            if shift != 0:
                array[0:serial["width"] - shift] = array[shift:serial["width"]]
                for ext in serial["extra_array"].values():
                    ext[0:serial["width"] - shift] = ext[shift:serial["width"]]
                    if ext.dtype == np.float:
                        ext[serial["width"] - shift:] = np.nan
                    elif ext.dtype == np.object:
                        ext[serial["width"] - shift:] = None
                    elif ext.dtype == np.int:
                        ext[serial["width"] - shift:] = 0
                    elif ext.dtype == np.bool:
                        ext[serial["width"] - shift:] = False
                    else:
                        ext[serial["width"] - shift:] = np.nan
            serial["update_row"] = max(serial["width"] - shift - 1, 0)
        for i in range(serial["update_row"], serial["width"]):
            index = last_id - serial["width"] + 1 + i
            item = serial["default"] if index < 0 else TqApi._get_obj(serial["root"], ["data", str(index)],
                                                                      serial["default"])
            array[i] = [index] + [item[k] for k in serial["default"]]

    def _process_serial_extra_array(self, serial):
        if len(serial["df"].columns) != len(serial["all_attr"]):
            for col in set(serial["df"].columns.values) - serial["all_attr"]:
                serial["update_row"] = 0
                serial["extra_array"][col] = serial["df"][col].to_numpy()
            for col in serial["all_attr"] - set(serial["df"].columns.values):
                del serial["extra_array"][col]
            serial["all_attr"] = set(serial["df"].columns.values)
        if serial["update_row"] == serial["width"]:
            return
        symbol = serial["root"]["_path"][1]
        duration = 0 if serial["root"]["_path"][0] == "ticks" else int(serial["root"]["_path"][-1])
        cols = list(serial["extra_array"].keys())
        # 归并数据序列
        while len(cols) != 0:
            col = cols[0].split(".")[0]
            # 找相关序列，首先查找以col开头的序列
            group = [c for c in cols if c.startswith(col + ".") or c == col]
            cols = [c for c in cols if c not in group]
            data = {c[len(col):]: serial["extra_array"][c][serial["update_row"]:] for c in group}
            self._process_chart_data(serial, symbol, duration, col, serial["width"] - serial["update_row"],
                                     int(serial["array"][-1, 0]) + 1, data)
        serial["update_row"] = serial["width"]

    def _process_chart_data(self, serial, symbol, duration, col, count, right, data):
        if not data:
            return
        if ".open" in data:
            data_type = "KSERIAL"
        elif ".type" in data:
            data_type = data[".type"]
            rows = np.where(np.not_equal(data_type, None))[0]
            if len(rows) == 0:
                return
            data_type = data_type[rows[0]]
        else:
            data_type = "LINE"
        if data_type in {"LINE", "DOT", "DASH", "BAR"}:
            self._send_series_data(symbol, duration, col, {
                "type": "SERIAL",
                "range_left": right - count,
                "range_right": right - 1,
                "data": data[""].tolist(),
                "style": data_type,
                "color": int(data.get(".color", [0xFFFF0000])[-1]),
                "width": int(data.get(".width", [1])[-1]),
                "board": data.get(".board", ["MAIN"])[-1],
            })
        elif data_type == "KSERIAL":
            self._send_series_data(symbol, duration, col, {
                "type": "KSERIAL",
                "range_left": right - count,
                "range_right": right - 1,
                "open": data[".open"].tolist(),
                "high": data[".high"].tolist(),
                "low": data[".low"].tolist(),
                "close": data[".close"].tolist(),
                "board": data.get(".board", ["MAIN"])[-1],
            })

    def _send_series_data(self, symbol, duration, serial_id, serial_data):
        pack = {
            "aid": "set_chart_data",
            "symbol": symbol,
            "dur_nano": duration,
            "datas": {
                serial_id: serial_data,
            }
        }
        self._send_pack(pack)

    def _run_once(self):
        """执行 ioloop 直到 ioloop.stop 被调用"""
        if not self._exceptions:
            self._loop.run_forever()
        if self._exceptions:
            raise self._exceptions.pop(0)

    def _run_until_idle(self):
        """执行 ioloop 直到没有待执行任务"""
        while self._check_rev != self._event_rev:
            check_handle = self._loop.call_soon(self._check_event, self._event_rev + 1)
            try:
                self._run_once()
            finally:
                check_handle.cancel()

    def _check_event(self, rev):
        self._check_rev = rev
        self._loop.stop()

    def _set_wait_timeout(self):
        self._wait_timeout = True
        self._loop.stop()

    def _on_task_done(self, task):
        """当由 api 维护的 task 执行完成后取出运行中遇到的例外并停止 ioloop"""
        try:
            exception = task.exception()
            if exception:
                self._exceptions.append(exception)
        except asyncio.CancelledError:
            pass
        finally:
            self._tasks.remove(task)
            self._loop.stop()

    async def _windows_patch(self):
        """Windows系统下asyncio不支持KeyboardInterrupt的临时补丁, 详见 https://bugs.python.org/issue23057"""
        while True:
            await asyncio.sleep(1)

    async def _notify_watcher(self):
        """将从服务器收到的通知打印出来"""
        processed_notify = set()
        notify = self._get_obj(self._data, ["notify"])
        async with self.register_update_notify(notify) as update_chan:
            async for _ in update_chan:
                all_notifies = {k for k in notify if not k.startswith("_")}
                notifies = all_notifies - processed_notify
                processed_notify = all_notifies
                for n in notifies:
                    try:
                        level = getattr(logging, notify[n]["level"])
                    except (AttributeError, KeyError):
                        level = logging.INFO
                    self._logger.log(level, "通知: %s", notify[n]["content"])

    async def _connect(self, url, send_chan, recv_chan):
        """启动websocket客户端"""
        resend_request = {}  # 重连时需要重发的请求
        while True:
            try:
                async with websockets.connect(url, max_size=None, extra_headers={
                    "User-Agent": "tqsdk-python %s" % __version__
                }) as client:
                    if resend_request:
                        self._logger.warning("与 %s 的网络连接已恢复", url)
                    send_task = self.create_task(self._send_handler(client, url, resend_request, send_chan))
                    try:
                        async for msg in client:
                            self._logger.debug("websocket message received from %s: %s", url, msg)
                            await recv_chan.send(json.loads(msg))
                    finally:
                        send_task.cancel()
                        await send_task
            # 希望做到的效果是遇到网络问题可以断线重连, 但是可能抛出的例外太多了(TimeoutError,socket.gaierror等), 又没有文档或工具可以理出 try 代码中所有可能遇到的例外
            # 而这里的 except 又需要处理所有子函数及子函数的子函数等等可能抛出的例外, 因此这里只能遇到问题之后再补, 并且无法避免 false positive 和 false negative
            except (websockets.exceptions.ConnectionClosed, OSError):
                self._logger.warning("与 %s 的网络连接断开，请检查客户端及网络是否正常", url)
            await asyncio.sleep(10)

    async def _send_handler(self, client, url, resend_request, send_chan):
        """websocket客户端数据发送协程"""
        try:
            for msg in resend_request.values():
                await client.send(msg)
                self._logger.debug("websocket init message sent to %s: %s", url, msg)
            async for pack in send_chan:
                msg = json.dumps(pack)
                aid = pack.get("aid")
                if aid == "subscribe_quote":
                    resend_request["subscribe_quote"] = msg
                elif aid == "set_chart":
                    if pack["ins_list"]:
                        resend_request[pack["chart_id"]] = msg
                    else:
                        resend_request.pop(pack["chart_id"], None)
                elif aid == "req_login":
                    resend_request["req_login"] = msg
                await client.send(msg)
                self._logger.debug("websocket message sent to %s: %s", url, msg)
        except asyncio.CancelledError:  # 取消任务不抛出异常，不然等待者无法区分是该任务抛出的取消异常还是有人直接取消等待者
            pass

    async def _fetch_msg(self):
        while not self._pending_diffs:
            pack = await self._recv_chan.recv()
            if pack is None:
                return
            if not self._is_slave:
                for slave in self._slaves:
                    slave._slave_recv_pack(pack)
            self._pending_diffs.extend(pack.get("data", []))

    @staticmethod
    def _merge_diff(result, diff, prototype, persist):
        """更新业务数据,并同步发送更新通知，保证业务数据的更新和通知是原子操作"""
        for key in list(diff.keys()):
            value_type = type(diff[key])
            if value_type is str and key in prototype and not type(prototype[key]) is str:
                diff[key] = prototype[key]
            if diff[key] is None:
                if persist or "#" in prototype:
                    del diff[key]
                else:
                    dv = result.pop(key, None)
                    TqApi._notify_update(dv, True)
            elif value_type is dict or value_type is Entity:
                default = None
                tpersist = persist
                if key in prototype:
                    tpt = prototype[key]
                elif "*" in prototype:
                    tpt = prototype["*"]
                elif "@" in prototype:
                    tpt = prototype["@"]
                    default = tpt
                elif "#" in prototype:
                    tpt = prototype["#"]
                    default = tpt
                    tpersist = True
                else:
                    tpt = {}
                target = TqApi._get_obj(result, [key], default=default)
                TqApi._merge_diff(target, diff[key], tpt, tpersist)
                if len(diff[key]) == 0:
                    del diff[key]
            elif key in result and (
                    result[key] == diff[key] or (diff[key] != diff[key] and result[key] != result[key])):
                # 判断 diff[key] != diff[key] and result[key] != result[key] 以处理 value 为 nan 的情况
                del diff[key]
            else:
                result[key] = diff[key]
        if len(diff) != 0:
            TqApi._notify_update(result, False)

    @staticmethod
    def _notify_update(target, recursive):
        """同步通知业务数据更新"""
        if isinstance(target, dict) or isinstance(target, Entity):
            for q in target["_listener"]:
                q.send_nowait(True)
            if recursive:
                for v in target.values():
                    TqApi._notify_update(v, recursive)

    @staticmethod
    def _get_obj(root, path, default=None):
        """获取业务数据"""
        # todo: support nested dict for default value
        d = root
        for i in range(len(path)):
            if path[i] not in d:
                dv = Entity() if i != len(path) - 1 or default is None else copy.copy(default)
                if isinstance(dv, Entity):
                    dv["_path"] = d["_path"] + [path[i]]
                    dv["_listener"] = weakref.WeakSet()
                d[path[i]] = dv
            d = d[path[i]]
        return d

    @staticmethod
    def _is_key_exist(diff, path, key):
        """判断指定数据是否存在"""
        for p in path:
            if not isinstance(diff, dict) or p not in diff:
                return False
            diff = diff[p]
        if not isinstance(diff, dict):
            return False
        for k in key:
            if k in diff:
                return True
        return len(key) == 0

    def _gen_prototype(self):
        """所有业务数据的原型"""
        return {
            "quotes": {
                "#": Quote(self),  # 行情的数据原型
            },
            "klines": {
                "*": {
                    "*": {
                        "data": {
                            "@": Kline(self),  # K线的数据原型
                        }
                    }
                }
            },
            "ticks": {
                "*": {
                    "data": {
                        "@": Tick(self),  # Tick的数据原型
                    }
                }
            },
            "trade": {
                "*": {
                    "accounts": {
                        "@": Account(self),  # 账户的数据原型
                    },
                    "orders": {
                        "@": Order(self),  # 委托单的数据原型
                    },
                    "trades": {
                        "@": Trade(self),  # 成交的数据原型
                    },
                    "positions": {
                        "@": Position(self),  # 持仓的数据原型
                    }
                }
            },
        }

    @staticmethod
    def _generate_chart_id(module, symbol, duration_seconds):
        """生成chart id"""
        chart_id = "PYSDK_" + module + "_" + uuid.uuid4().hex
        return chart_id

    @staticmethod
    def _generate_order_id():
        """生成order id"""
        return uuid.uuid4().hex

    @staticmethod
    def _get_trading_day_start_time(trading_day):
        """给定交易日, 获得交易日起始时间"""
        begin_mark = 631123200000000000  # 1990-01-01
        start_time = trading_day - 21600000000000  # 6小时
        week_day = (start_time - begin_mark) // 86400000000000 % 7
        if week_day >= 5:
            start_time -= 86400000000000 * (week_day - 4)
        return start_time

    @staticmethod
    def _get_trading_day_end_time(trading_day):
        """给定交易日, 获得交易日结束时间"""
        return trading_day + 64799999999999  # 18小时

    @staticmethod
    def _get_trading_day_from_timestamp(timestamp):
        """给定时间, 获得其所属的交易日"""
        begin_mark = 631123200000000000  # 1990-01-01
        days = (timestamp - begin_mark) // 86400000000000  # 自 1990-01-01 以来的天数
        if (timestamp - begin_mark) % 86400000000000 >= 64800000000000:  # 大于18点, 天数+1
            days += 1
        week_day = days % 7
        if week_day >= 5:  # 如果是周末则移到星期一
            days += 7 - week_day
        return begin_mark + days * 86400000000000

    @staticmethod
    def _deep_copy_dict(source, dest):
        for key, value in source.items():
            if isinstance(value, Entity):
                dest[key] = {}
                TqApi._deep_copy_dict(value, dest[key])
            else:
                dest[key] = value

    def _add_slave(self, slave_api):
        self._slaves.append(slave_api)
        dst = {}
        TqApi._deep_copy_dict(self._data, dst)
        slave_api._slave_recv_pack({
            "aid": "rtn_data",
            "data": [dst]
        })

    def _slave_send_pack(self, pack):
        if pack.get("aid", None) == "subscribe_quote":
            self._loop.call_soon_threadsafe(lambda: self._send_subscribe_quote(pack))
            return
        self._loop.call_soon_threadsafe(lambda: self._send_pack(pack))

    def _slave_recv_pack(self, pack):
        self._loop.call_soon_threadsafe(lambda: self._recv_chan.send_nowait(pack))

    def _send_subscribe_quote(self, pack):
        new_subscribe_set = self._requests["quotes"] | set(pack["ins_list"].split(","))
        if new_subscribe_set != self._requests["quotes"]:
            self._requests["quotes"] = new_subscribe_set
            self._send_pack({
                "aid": "subscribe_quote",
                "ins_list": ",".join(self._requests["quotes"])
            })

    def _send_pack(self, pack):
        if not self._is_slave:
            self._send_chan.send_nowait(pack)
        else:
            self._master._slave_send_pack(pack)

    def draw_text(self, base_k_dataframe, text, x=None, y=None, id=None, board="MAIN", color=0xFFFF0000):
        """
        配合天勤使用时, 在天勤的行情图上绘制一个字符串

        Args:
            base_k_dataframe (pandas.DataFrame): 基础K线数据序列, 要绘制的K线将出现在这个K线图上. 需要画图的数据以附加列的形式存在

            text (str): 要显示的字符串

            x (int): X 坐标, 以K线的序列号表示. 可选, 缺省为对齐最后一根K线,

            y (float): Y 坐标. 可选, 缺省为最后一根K线收盘价

            id (str): 字符串ID, 可选. 以相同ID多次调用本函数, 后一次调用将覆盖前一次调用的效果

            board (str): 选择图板, 可选, 缺省为 "MAIN" 表示绘制在主图

            color (ARGB): 文本颜色, 可选, 缺省为红色.

        Example::

            # 在主图最近K线的最低处标一个"最低"文字
            klines = api.get_kline_serial("SHFE.cu1905", 86400)
            indic = np.where(klines.low == klines.low.min())[0]
            value = klines.low.min()
            api.draw_text(klines, "测试413423", x=indic, y=value, color=0xFF00FF00)
        """
        if id is None:
            id = uuid.uuid4().hex
        if y is None:
            y = base_k_dataframe["close"].iloc[-1]
        serial = {
            "type": "TEXT",
            "x1": self._offset_to_x(base_k_dataframe, x),
            "y1": y,
            "text": text,
            "color": color,
            "board": board,
        }
        self._send_chart_data(base_k_dataframe, id, serial)

    def draw_line(self, base_k_dataframe, x1, y1, x2, y2, id=None, board="MAIN", line_type="LINE", color=0xFFFF0000,
                  width=1):
        """
        配合天勤使用时, 在天勤的行情图上绘制一个直线/线段/射线

        Args:
            base_k_dataframe (pandas.DataFrame): 基础K线数据序列, 要绘制的K线将出现在这个K线图上. 需要画图的数据以附加列的形式存在

            x1 (int): 第一个点的 X 坐标, 以K线的序列号表示

            y1 (float): 第一个点的 Y 坐标

            x2 (int): 第二个点的 X 坐标, 以K线的序列号表示

            y2 (float): 第二个点的 Y 坐标

            id (str): 字符串ID, 可选. 以相同ID多次调用本函数, 后一次调用将覆盖前一次调用的效果

            board (str): 选择图板, 可选, 缺省为 "MAIN" 表示绘制在主图

            line_type ("LINE" | "SEG" | "RAY"): 画线类型, 可选, 默认为 LINE. LINE=直线, SEG=线段, RAY=射线

            color (ARGB): 线颜色, 可选, 缺省为 红色

            width (int): 线宽度, 可选, 缺省为 1
        """
        if id is None:
            id = uuid.uuid4().hex
        serial = {
            "type": line_type,
            "x1": self._offset_to_x(base_k_dataframe, x1),
            "y1": y1,
            "x2": self._offset_to_x(base_k_dataframe, x2),
            "y2": y2,
            "color": color,
            "width": width,
            "board": board,
        }
        self._send_chart_data(base_k_dataframe, id, serial)

    def draw_box(self, base_k_dataframe, x1, y1, x2, y2, id=None, board="MAIN", bg_color=0x00000000, color=0xFFFF0000,
                 width=1):
        """
        配合天勤使用时, 在天勤的行情图上绘制一个矩形

        Args:
            base_k_dataframe (pandas.DataFrame): 基础K线数据序列, 要绘制的K线将出现在这个K线图上. 需要画图的数据以附加列的形式存在

            x1 (int): 矩形左上角的 X 坐标, 以K线的序列号表示

            y1 (float): 矩形左上角的 Y 坐标

            x2 (int): 矩形右下角的 X 坐标, 以K线的序列号表示

            y2 (float): 矩形右下角的 Y 坐标

            id (str): ID, 可选. 以相同ID多次调用本函数, 后一次调用将覆盖前一次调用的效果

            board (str): 选择图板, 可选, 缺省为 "MAIN" 表示绘制在主图

            bg_color (ARGB): 填充颜色, 可选, 缺省为 空

            color (ARGB): 边框颜色, 可选, 缺省为 红色

            width (int): 边框宽度, 可选, 缺省为 1

        Example::

            # 给主图最后5根K线加一个方框
            klines = api.get_kline_serial("SHFE.cu1905", 86400)
            api.draw_box(klines, x1=-5, y1=klines.iloc[-5].close, x2=-1, \
            y2=klines.iloc[-1].close, width=1, color=0xFF0000FF, bg_color=0x8000FF00)
        """
        if id is None:
            id = uuid.uuid4().hex
        serial = {
            "type": "BOX",
            "x1": self._offset_to_x(base_k_dataframe, x1),
            "y1": y1,
            "x2": self._offset_to_x(base_k_dataframe, x2),
            "y2": y2,
            "bg_color": bg_color,
            "color": color,
            "width": width,
            "board": board,
        }
        self._send_chart_data(base_k_dataframe, id, serial)

    def _send_chart_data(self, base_kserial_frame, serial_id, serial_data):
        s = self._serials[id(base_kserial_frame)]
        p = s["root"]["_path"]
        symbol = p[-2]
        dur_nano = int(p[-1])
        pack = {
            "aid": "set_chart_data",
            "symbol": symbol,
            "dur_nano": dur_nano,
            "datas": {
                serial_id: serial_data,
            }
        }
        self._send_pack(pack)

    def _offset_to_x(self, base_k_dataframe, x):
        if x is None:
            return int(base_k_dataframe["id"].iloc[-1])
        elif x < 0:
            return int(base_k_dataframe["id"].iloc[-1]) + 1 + x
        elif x >= 0:
            return int(base_k_dataframe["id"].iloc[0]) + x


class TqAccount(object):
    """天勤实盘类"""

    def __init__(self, broker_id, account_id, password, front_broker=None, front_url=None):
        """
        创建天勤实盘实例

        Args:
            broker_id (str): 期货公司, 可以在天勤终端中查看期货公司名称

            account_id (str): 帐号

            password (str): 密码

            front_broker(str): [可选]CTP交易前置的Broker ID, 用于连接次席服务器, eg: "2020"

            front_url(str): [可选]CTP交易前置地址, 用于连接次席服务器, eg: "tcp://1.2.3.4:1234/"
        """
        if bool(front_broker) != bool(front_url):
            raise Exception("front_broker 和 front_url 参数需同时填写")
        self.broker_id = broker_id
        self.account_id = account_id
        self.password = password
        self.front_broker = front_broker
        self.front_url = front_url
        self.app_id = "SHINNY_TQ_1.0"
        self.system_info = ""
        try:
            l = ctypes.c_int(344)
            buf = ctypes.create_string_buffer(l.value)
            lib_path = os.path.join(os.path.dirname(os.path.abspath(__file__)), "ctpse")
            if sys.platform.startswith("win"):
                if ctypes.sizeof(ctypes.c_voidp) == 4:
                    selib = ctypes.cdll.LoadLibrary(os.path.join(lib_path, "WinDataCollect32.dll"))
                    ret = getattr(selib, "?CTP_GetSystemInfo@@YAHPADAAH@Z")(buf, ctypes.byref(l))
                else:
                    selib = ctypes.cdll.LoadLibrary(os.path.join(lib_path, "WinDataCollect64.dll"))
                    ret = getattr(selib, "?CTP_GetSystemInfo@@YAHPEADAEAH@Z")(buf, ctypes.byref(l))
            elif sys.platform.startswith("linux"):
                selib = ctypes.cdll.LoadLibrary(os.path.join(lib_path, "LinuxDataCollect64.so"))
                ret = selib._Z17CTP_GetSystemInfoPcRi(buf, ctypes.byref(l))
            else:
                raise Exception("不支持该平台")
            if ret == 0:
                self.system_info = base64.b64encode(buf.raw[:l.value]).decode("utf-8")
            else:
                raise Exception("错误码: %d" % ret)
        except Exception as e:
            logging.getLogger("TqApi.TqAccount").warning("采集穿透式监管客户端信息失败: %s" % e)

    async def _run(self, api, api_send_chan, api_recv_chan, md_send_chan, md_recv_chan, td_send_chan, td_recv_chan):
        req = {
            "aid": "req_login",
            "bid": self.broker_id,
            "user_name": self.account_id,
            "password": self.password,
        }
        if self.system_info:
            req["client_app_id"] = self.app_id
            req["client_system_info"] = self.system_info
        if self.front_broker:
            req["broker_id"] = self.front_broker
            req["front"] = self.front_url
        await td_send_chan.send(req)
        md_task = api.create_task(self._md_handler(api_recv_chan, md_send_chan, md_recv_chan))
        td_task = api.create_task(self._td_handler(api_recv_chan, td_send_chan, td_recv_chan))
        try:
            async for pack in api_send_chan:
                if pack["aid"] == "subscribe_quote" or pack["aid"] == "set_chart":
                    await md_send_chan.send(pack)
                elif pack["aid"] != "peek_message":
                    await td_send_chan.send(pack)
        finally:
            md_task.cancel()
            td_task.cancel()

    async def _md_handler(self, api_recv_chan, md_send_chan, md_recv_chan):
        async for pack in md_recv_chan:
            await md_send_chan.send({
                "aid": "peek_message"
            })
            await api_recv_chan.send(pack)

    async def _td_handler(self, api_recv_chan, td_send_chan, td_recv_chan):
        async for pack in td_recv_chan:
            await td_send_chan.send({
                "aid": "peek_message"
            })
            await api_recv_chan.send(pack)


class TqChan(asyncio.Queue):
    """用于协程间通讯的channel"""

    def __init__(self, api, last_only=False):
        """
        创建channel实例

        Args:
            last_only (bool): 为True时只存储最后一个发送到channel的对象
        """
        asyncio.Queue.__init__(self, loop=api._loop)
        self.api = api
        self.last_only = last_only
        self.closed = False

    async def close(self):
        """
        关闭channel

        关闭后send将不起作用,recv在收完剩余数据后会立即返回None
        """
        if not self.closed:
            self.closed = True
            await asyncio.Queue.put(self, None)

    async def send(self, item):
        """
        异步发送数据到channel中

        Args:
            item (any): 待发送的对象
        """
        if not self.closed:
            if self.last_only:
                while not self.empty():
                    asyncio.Queue.get_nowait(self)
            await asyncio.Queue.put(self, item)

    def send_nowait(self, item):
        """
        尝试立即发送数据到channel中

        Args:
            item (any): 待发送的对象

        Raises:
            asyncio.QueueFull: 如果channel已满则会抛出 asyncio.QueueFull
        """
        if not self.closed:
            if self.last_only:
                while not self.empty():
                    asyncio.Queue.get_nowait(self)
            asyncio.Queue.put_nowait(self, item)

    async def recv(self):
        """
        异步接收channel中的数据，如果channel中没有数据则一直等待

        Returns:
            any: 收到的数据，如果channel已被关闭则会立即收到None
        """
        if self.closed and self.empty():
            return None
        return await asyncio.Queue.get(self)

    def recv_nowait(self):
        """
        尝试立即接收channel中的数据

        Returns:
            any: 收到的数据，如果channel已被关闭则会立即收到None

        Raises:
            asyncio.QueueFull: 如果channel中没有数据则会抛出 asyncio.QueueEmpty
        """
        if self.closed and self.empty():
            return None
        return asyncio.Queue.get_nowait(self)

    def recv_latest(self, latest):
        """
        尝试立即接收channel中的最后一个数据

        Args:
            latest (any): 如果当前channel中没有数据或已关闭则返回该对象

        Returns:
            any: channel中的最后一个数据
        """
        while (self.closed and self.qsize() > 1) or (not self.closed and not self.empty()):
            latest = asyncio.Queue.get_nowait(self)
        return latest

    def __aiter__(self):
        return self

    async def __anext__(self):
        value = await asyncio.Queue.get(self)
        if self.closed and self.empty():
            raise StopAsyncIteration
        return value

    async def __aenter__(self):
        return self

    async def __aexit__(self, exc_type, exc, tb):
        await self.close()<|MERGE_RESOLUTION|>--- conflicted
+++ resolved
@@ -251,15 +251,9 @@
         """
         if symbol not in self._data.get("quotes", {}):
             raise Exception("代码 %s 不存在, 请检查合约代码是否填写正确" % (symbol))
-<<<<<<< HEAD
         quote = self._get_obj(self._data, ["quotes", symbol], self._prototype["quotes"]["#"])
-        if symbol not in self._requests.setdefault("quotes", set()):
+        if symbol not in self._requests["quotes"]:
             self._requests["quotes"].add(symbol)
-=======
-        quote = self._get_obj(self.data, ["quotes", symbol], self.prototype["quotes"]["#"])
-        if symbol not in self.requests["quotes"]:
-            self.requests["quotes"].add(symbol)
->>>>>>> 446bdcc5
             self._send_pack({
                 "aid": "subscribe_quote",
                 "ins_list": ",".join(self._requests["quotes"]),
@@ -330,11 +324,7 @@
             data_length = 8964
         dur_id = duration_seconds * 1000000000
         request = (symbol, duration_seconds, data_length, chart_id)
-<<<<<<< HEAD
-        serial = self._requests.setdefault("klines", {}).get(request, None)
-=======
-        serial = self.requests["klines"].get(request, None)
->>>>>>> 446bdcc5
+        serial = self._requests["klines"].get(request, None)
         if serial is None or chart_id is not None:
             self._send_pack({
                 "aid": "set_chart",
@@ -412,11 +402,7 @@
         if data_length > 8964:
             data_length = 8964
         request = (symbol, data_length, chart_id)
-<<<<<<< HEAD
-        serial = self._requests.setdefault("ticks", {}).get(request, None)
-=======
-        serial = self.requests["ticks"].get(request, None)
->>>>>>> 446bdcc5
+        serial = self._requests["ticks"].get(request, None)
         if serial is None or chart_id is not None:
             self._send_pack({
                 "aid": "set_chart",
@@ -977,14 +963,8 @@
             upstream_send_chan, upstream_recv_chan = self._send_chan, self._recv_chan  # 连接上游的channel
             self._send_chan, self._recv_chan = TqChan(self), TqChan(self)  # 连接到下游的channel
             from tqsdk.tqhelper import Forwarding
-<<<<<<< HEAD
-            self.create_task(
-                Forwarding()._forward(self, self._send_chan, self._recv_chan, upstream_send_chan, upstream_recv_chan,
-                                      self._tq_send_chan, self._tq_recv_chan))
-=======
-            self.create_task(Forwarding(self, self.send_chan, self.recv_chan, upstream_send_chan, upstream_recv_chan,
+            self.create_task(Forwarding(self, self._send_chan, self._recv_chan, upstream_send_chan, upstream_recv_chan,
                                                   self._tq_send_chan, self._tq_recv_chan)._forward())
->>>>>>> 446bdcc5
 
     def _fetch_symbol_info(self, url):
         """获取合约信息"""
