#!/usr/bin/env python
#  -*- coding: utf-8 -*-
__author__ = 'chengzhi'

from datetime import datetime
import statistics

class TqSim(object):
    """
    天勤模拟交易类

    限价单要求报单价格达到或超过对手盘价格才能成交, 成交价为报单价格, 如果没有对手盘(涨跌停)则无法成交

    市价单使用对手盘价格成交, 如果没有对手盘(涨跌停)则自动撤单

    模拟交易不会有部分成交的情况, 要成交就是全部成交
    """
    def __init__(self, init_balance=1000000.0, account_id="TQSIM"):
        """
        创建天勤模拟交易类

        Args:
            init_balance (float): [可选]初始资金, 默认为一百万

            account_id (str): [可选]帐号, 默认为 "TQSIM"
        """
        self.account_id = account_id
        self.init_balance = init_balance
        self.current_datetime = "1990-01-01 00:00:00.000000"
        self.trading_day_end = "1990-01-01 18:00:00.000000"

    async def _run(self, api, api_send_chan, api_recv_chan, md_send_chan, md_recv_chan):
        """模拟交易task"""
        self.api = api
        self.logger = api.logger.getChild("TqSim")  # 调试信息输出
        self.api_send_chan = api_send_chan
        self.api_recv_chan = api_recv_chan
        self.md_send_chan = md_send_chan
        self.md_recv_chan = md_recv_chan
        self.pending_peek = False
        self.diffs = []
        self.account = {
            "currency": "CNY",
            "pre_balance": self.init_balance,
            "static_balance": self.init_balance,
            "balance": self.init_balance,
            "available": self.init_balance,
            "float_profit": 0.0,
            "position_profit": 0.0,
            "close_profit": 0.0,
            "frozen_margin": 0.0,
            "margin": 0.0,
            "frozen_commission": 0.0,
            "commission": 0.0,
            "frozen_premium": 0.0,
            "premium": 0.0,
            "deposit": 0.0,
            "withdraw": 0.0,
            "risk_ratio": 0.0,
        }
        self.positions = {}
        self.orders = {}
        self.quotes = {}  # 记下最新行情
        self.trade_log = {}  # 日期->交易记录及收盘时的权益及持仓
        self.client_subscribe = set()  # 客户端订阅的合约集合
        self.all_subscribe = set()  # 客户端+模拟交易模块订阅的合约集合
        self._send_account()  # 发送初始账户信息
        self.diffs.append({"trade":{self.account_id:{"orders":{},"positions":{},"trade_more_data": False}}})
        md_task = self.api.create_task(self._md_handler())  # 将所有 md_recv_chan 上收到的包投递到 api_send_chan 上
        try:
            async for pack in self.api_send_chan:
                self.logger.debug("TqSim message received: %s", pack)
                if "_md_recv" in pack:
                    if pack["aid"] == "rtn_data":
                        self._md_recv(pack)
                        await self._send_diff()
                elif pack["aid"] == "subscribe_quote":
                    self.client_subscribe = set(pack["ins_list"].split(","))
                    await self._subscribe_quote()
                elif pack["aid"] == "peek_message":
                    self.pending_peek = True
                    await self._send_diff()
                    if self.pending_peek:
                        await self.md_send_chan.send(pack)
                elif pack["aid"] == "insert_order":
                    self._insert_order(pack)
                    if pack["symbol"] not in self.all_subscribe:
                        await self._subscribe_quote()
                    await self._send_diff()
                elif pack["aid"] == "cancel_order":
                    self._cancel_order(pack)
                    await self._send_diff()
                else:
                    await self.md_send_chan.send(pack)
        finally:
            self._settle()
            self._report()
            md_task.cancel()

    async def _md_handler(self):
        async for pack in self.md_recv_chan:
            pack["_md_recv"] = True
            await self.api_send_chan.send(pack)

    async def _send_diff(self):
        if self.pending_peek and self.diffs:
            rtn_data = {
                "aid": "rtn_data",
                "data": self.diffs,
            }
            self.diffs = []
            self.pending_peek = False
            self.logger.debug("TqSim message send: %s", rtn_data)
            await self.api_recv_chan.send(rtn_data)

    async def _subscribe_quote(self):
        self.all_subscribe = self.client_subscribe | {o["symbol"] for o in self.orders.values()} | {p["symbol"] for p in self.positions.values()}
        await self.md_send_chan.send({
            "aid":"subscribe_quote",
            "ins_list":",".join(self.all_subscribe)
        })

    def _md_recv(self, pack):
        for d in pack["data"]:
            d.pop("trade", None)
            self.diffs.append(d)
            for symbol, quote_diff in d.get("quotes", {}).items():
                if quote_diff is None:
                    continue
                quote = self._ensure_quote(symbol)
                quote["datetime"] = quote_diff.get("datetime", quote["datetime"])
                self.current_datetime = max(quote["datetime"], self.current_datetime)
                if self.current_datetime > self.trading_day_end:  # 结算
                    self._settle()
                    trading_day = self.api._get_trading_day_from_timestamp(self._get_current_timestamp())
                    self.trading_day_end = datetime.fromtimestamp((self.api._get_trading_day_end_time(trading_day)-1000) / 1e9).strftime("%Y-%m-%d %H:%M:%S.%f")
<<<<<<< HEAD
                if "ask_price1" in quote_diff:
                    quote["ask_price1"] = float("nan") if type(quote_diff["ask_price1"]) is str else quote_diff["ask_price1"]
                if "bid_price1" in quote_diff:
                    quote["bid_price1"] = float("nan") if type(quote_diff["bid_price1"]) is str else quote_diff["bid_price1"]
                if "last_price" in quote_diff:
                    quote["last_price"] = float("nan") if type(quote_diff["last_price"]) is str else quote_diff["last_price"]
=======
                quote = self._ensure_quote(symbol)
                quote["ask_price1"] = quote_diff.get("ask_price1", quote["ask_price1"])
                quote["bid_price1"] = quote_diff.get("bid_price1", quote["bid_price1"])
                quote["last_price"] = quote_diff.get("last_price", quote["last_price"])
>>>>>>> f96b5bba
                quote["volume_multiple"] = quote_diff.get("volume_multiple", quote["volume_multiple"])
                quote["commission"] = quote_diff.get("commission", quote["commission"])
                quote["margin"] = quote_diff.get("margin", quote["margin"])
                self._match_orders(quote)
                if symbol in self.positions:
                    self._adjust_position(symbol, price=quote["last_price"])

    def _insert_order(self, order):
        order["symbol"] = order["exchange_id"] + "." + order["instrument_id"]
        order["exchange_order_id"] = order["order_id"]
        order["volume_orign"] = order["volume"]
        order["volume_left"] = order["volume"]
        order["frozen_margin"] = 0.0
        order["insert_date_time"] = self._get_current_timestamp()
        order["last_msg"] = "报单成功"
        order["status"] = "ALIVE"
        del order["aid"]
        del order["volume"]
        self.logger.info("模拟交易下单 %s: 时间:%s,合约:%s,开平:%s,方向:%s,手数:%s,价格:%s", order["order_id"], self.current_datetime,
                         order["symbol"], order["offset"], order["direction"], order["volume_left"], order.get("limit_price", "市价"))
        quote = self._ensure_quote(order["symbol"])
        quote["orders"][order["order_id"]] = order
        self.orders[order["order_id"]] = order
        if order["offset"].startswith("CLOSE"):
            volume_long_frozen = 0 if order["direction"] == "BUY" else order["volume_left"]
            volume_short_frozen = 0 if order["direction"] == "SELL" else order["volume_left"]
            if order["exchange_id"] == "SHFE" or order["exchange_id"] == "INE":
                priority = "H" if order["offset"] == "CLOSE" else "T"
            else:
                priority = "TH"
            if not self._adjust_position(order["symbol"], volume_long_frozen=volume_long_frozen, volume_short_frozen=volume_short_frozen, priority=priority):
                self._del_order(order, "平仓手数不足")
                return
        else:
            if quote["commission"] is None or quote["margin"] is None:
                self._del_order(order, "合约不存在")
                return
            order["frozen_margin"] = quote["margin"] * order["volume_orign"]
            if not self._adjust_account(frozen_margin = order["frozen_margin"]):
                self._del_order(order, "开仓资金不足")
                return
        self._send_order(order)
        self._match_order(quote, order)

    def _cancel_order(self, pack):
        if pack["order_id"] in self.orders:
            self._del_order(self.orders[pack["order_id"]], "已撤单")

    def _del_order(self, order, msg):
        self.logger.info("模拟交易委托单 %s: %s", order["order_id"], msg)
        if order["offset"].startswith("CLOSE"):
            volume_long_frozen = 0 if order["direction"] == "BUY" else -order["volume_left"]
            volume_short_frozen = 0 if order["direction"] == "SELL" else -order["volume_left"]
            if order["exchange_id"] == "SHFE" or order["exchange_id"] == "INE":
                priority = "H" if order["offset"] == "CLOSE" else "T"
            else:
                priority = "HT"
            self._adjust_position(order["symbol"], volume_long_frozen=volume_long_frozen, volume_short_frozen=volume_short_frozen, priority=priority)
        else:
            self._adjust_account(frozen_margin=-order["frozen_margin"])
            order["frozen_margin"] = 0.0
        order["last_msg"] = msg
        order["status"] = "FINISHED"
        self._send_order(order)
        del self.orders[order["order_id"]]
        del self.quotes[order["symbol"]]["orders"][order["order_id"]]

    def _match_orders(self, quote):
        for order in list(quote["orders"].values()):
            self._match_order(quote, order)

    def _match_order(self, quote, order):
        ask_price = quote["ask_price1"]
        bid_price = quote["bid_price1"]
        if quote["datetime"] == "":
            return
        if "limit_price" not in order:
            price = ask_price if order["direction"] == "BUY" else bid_price
            if price != price:
                self._del_order(order, "市价指令剩余撤销")
                return
        elif order["direction"] == "BUY" and order["limit_price"] >= ask_price:
            price = order["limit_price"]
        elif order["direction"] == "SELL" and order["limit_price"] <= bid_price:
            price = order["limit_price"]
        else:
            return
        trade = {
            "symbol": order["symbol"],
            "user_id": order["user_id"],
            "order_id": order["order_id"],
            "trade_id": order["order_id"] + "|" + str(order["volume_left"]),
            "exchange_trade_id": order["order_id"] + "|" + str(order["volume_left"]),
            "exchange_id": order["exchange_id"],
            "instrument_id": order["instrument_id"],
            "direction": order["direction"],
            "offset": order["offset"],
            "price": price,
            "volume": order["volume_left"],
            "trade_date_time": self._get_current_timestamp(),
            "commission": quote["commission"] * order["volume_left"],
        }
        trade_log = self._ensure_trade_log()
        trade_log["trades"].append(trade)
        self.diffs.append({"trade":{self.account_id:{"trades":{trade["trade_id"]:trade.copy()}}}})
        if order["exchange_id"] == "SHFE" or order["exchange_id"] == "INE":
            priority = "H" if order["offset"] == "CLOSE" else "T"
        else:
            priority = "TH"
        if order["offset"].startswith("CLOSE"):
            volume_long = 0 if order["direction"] == "BUY" else -order["volume_left"]
            volume_short = 0 if order["direction"] == "SELL" else -order["volume_left"]
            self._adjust_position(order["symbol"], volume_long_frozen=volume_long, volume_short_frozen=volume_short, priority=priority)
        else:
            volume_long = 0 if order["direction"] == "SELL" else order["volume_left"]
            volume_short = 0 if order["direction"] == "BUY" else order["volume_left"]
        self._adjust_position(order["symbol"], volume_long=volume_long, volume_short=volume_short, price=price, priority=priority)
        self._adjust_account(commission=trade["commission"])
        order["volume_left"] = 0
        self._del_order(order, "全部成交")

    def _settle(self):
        if self.trading_day_end[:10] == "1990-01-01":
            return
        trade_log = self._ensure_trade_log()
        # 撤销所有委托单
        for order in list(self.orders.values()):
            self._del_order(order, "交易日结束撤单")
        # 记录账户截面
        trade_log["account"] = self.account.copy()
        trade_log["positions"] = { k:v.copy() for k, v in self.positions.items()}
        # 为下一交易日调整账户
        self.account["pre_balance"] = self.account["balance"]
        self.account["static_balance"] = self.account["balance"]
        self.account["position_profit"] = 0
        self.account["close_profit"] = 0
        self.account["commission"] = 0
        self._send_account()
        self._adjust_account()
        for symbol, position in self.positions.items():
            position["volume_long_today"] = 0
            position["volume_long_his"] = position["volume_long"]
            position["volume_short_today"] = 0
            position["volume_short_his"] = position["volume_short"]
            position["position_price_long"] = position["last_price"]
            position["position_price_short"] = position["last_price"]
            position["position_cost_long"] = position["open_cost_long"] + position["float_profit_long"]
            position["position_cost_short"] = position["open_cost_short"] + position["float_profit_short"]
            position["position_profit_long"] = 0
            position["position_profit_short"] = 0
            position["position_profit"] = 0
            self._send_position(position)

    def _report(self):
        if not self.trade_log:
            return
        max_balance = 0
        max_drawdown = 0
        daily_yield = []
        self.logger.warning("模拟交易成交记录")
        for d in sorted(self.trade_log.keys()):
            balance = self.trade_log[d]["account"]["balance"]
            if balance > max_balance:
                max_balance = balance
            drawdown = (max_balance - balance) / max_balance
            if drawdown > max_drawdown:
                max_drawdown = drawdown
            daily_yield.append(self.trade_log[d]["account"]["balance"] / self.trade_log[d]["account"]["pre_balance"] - 1)
            for t in self.trade_log[d]["trades"]:
                self.logger.warning("时间:%s,合约:%s,开平:%s,方向:%s,手数:%d,价格:%.3f,手续费:%.2f",
                                    datetime.fromtimestamp(t["trade_date_time"] / 1e9).strftime("%Y-%m-%d %H:%M:%S.%f"),
                                    t["symbol"], t["offset"], t["direction"], t["volume"], t["price"], t["commission"])
        mean = statistics.mean(daily_yield)
        rf = 0.0001
        stddev = statistics.pstdev(daily_yield, mu=mean)
        sharpe_ratio = 250**(1/2) * (mean - rf) / stddev if stddev else float("inf")
        ror = self.account["balance"] / self.init_balance
        annual_yield = ror**(250/len(self.trade_log))
        self.logger.warning("模拟交易账户资金")
        for d in sorted(self.trade_log.keys()):
            account = self.trade_log[d]["account"]
            self.logger.warning("日期:%s,账户权益:%.2f,可用资金:%.2f,浮动盈亏:%.2f,持仓盈亏:%.2f,平仓盈亏:%.2f,保证金:%.2f,手续费:%.2f,风险度:%.2f%%",
                                d, account["balance"], account["available"], account["float_profit"], account["position_profit"],
                                account["close_profit"], account["margin"], account["commission"], account["risk_ratio"] * 100)
        self.logger.warning("收益率:%.2f%%,年化收益率:%.2f%%,最大回撤:%.2f%%,年化夏普率:%.4f",
                            (ror - 1) * 100, (annual_yield - 1) * 100, max_drawdown * 100, sharpe_ratio)

    def _ensure_trade_log(self):
        return self.trade_log.setdefault(self.trading_day_end[:10], {"trades":[]})

    def _adjust_position(self, symbol, volume_long_frozen=0, volume_short_frozen=0, volume_long=0, volume_short=0, price=None, priority=None):
        position = self._ensure_position(symbol)
        volume_multiple = self.quotes[symbol]["volume_multiple"]
        if volume_long_frozen:
            position["volume_long_frozen"] += volume_long_frozen
            if priority[0] == "T":
                position["volume_long_frozen_today"] += volume_long_frozen
                if len(priority) > 1:
                    if position["volume_long_frozen_today"] < 0:
                        position["volume_long_frozen_his"] += position["volume_long_frozen_today"]
                        position["volume_long_frozen_today"] = 0
                    elif position["volume_long_today"] < position["volume_long_frozen_today"]:
                        position["volume_long_frozen_his"] += position["volume_long_frozen_today"] - position["volume_long_today"]
                        position["volume_long_frozen_today"] = position["volume_long_today"]
            else:
                position["volume_long_frozen_his"] += volume_long_frozen
                if len(priority) > 1:
                    if position["volume_long_frozen_his"] < 0:
                        position["volume_long_frozen_today"] += position["volume_long_frozen_his"]
                        position["volume_long_frozen_his"] = 0
                    elif position["volume_long_his"] < position["volume_long_frozen_his"]:
                        position["volume_long_frozen_today"] += position["volume_long_frozen_his"] - position["volume_long_his"]
                        position["volume_long_frozen_his"] = position["volume_long_his"]
        if volume_short_frozen:
            position["volume_short_frozen"] += volume_short_frozen
            if priority[0] == "T":
                position["volume_short_frozen_today"] += volume_short_frozen
                if len(priority) > 1:
                    if position["volume_short_frozen_today"] < 0:
                        position["volume_short_frozen_his"] += position["volume_short_frozen_today"]
                        position["volume_short_frozen_today"] = 0
                    elif position["volume_short_today"] < position["volume_short_frozen_today"]:
                        position["volume_short_frozen_his"] += position["volume_short_frozen_today"] - position["volume_short_today"]
                        position["volume_short_frozen_today"] = position["volume_short_today"]
            else:
                position["volume_short_frozen_his"] += volume_short_frozen
                if len(priority) > 1:
                    if position["volume_short_frozen_his"] < 0:
                        position["volume_short_frozen_today"] += position["volume_short_frozen_his"]
                        position["volume_short_frozen_his"] = 0
                    elif position["volume_short_his"] < position["volume_short_frozen_his"]:
                        position["volume_short_frozen_today"] += position["volume_short_frozen_his"] - position["volume_short_his"]
                        position["volume_short_frozen_his"] = position["volume_short_his"]
        if price is not None and price == price:
            if position["last_price"] is not None:
                float_profit_long = (price - position["last_price"]) * position["volume_long"] * volume_multiple
                float_profit_short = (position["last_price"] - price) * position["volume_short"] * volume_multiple
                float_profit = float_profit_long + float_profit_short
                position["float_profit_long"] += float_profit_long
                position["float_profit_short"] += float_profit_short
                position["float_profit"] += float_profit
                position["position_profit_long"] += float_profit_long
                position["position_profit_short"] += float_profit_short
                position["position_profit"] += float_profit
                self._adjust_account(float_profit=float_profit, position_profit=float_profit)
            position["last_price"] = price
        if volume_long:
            margin = volume_long * self.quotes[symbol]["margin"]
            close_profit = 0 if volume_long > 0 else (position["last_price"] - position["position_price_long"]) * -volume_long * volume_multiple
            float_profit = 0 if volume_long > 0 else position["float_profit_long"] / position["volume_long"] * volume_long
            position["open_cost_long"] += volume_long * position["last_price"] * volume_multiple if volume_long > 0 else position["open_cost_long"] / position["volume_long"] * volume_long
            position["position_cost_long"] += volume_long * position["last_price"] * volume_multiple if volume_long > 0 else position["position_cost_long"] / position["volume_long"] * volume_long
            position["volume_long"] += volume_long
            position["open_price_long"] = position["open_cost_long"] / volume_multiple / position["volume_long"] if position["volume_long"] else float("nan")
            position["position_price_long"] = position["position_cost_long"] / volume_multiple / position["volume_long"] if position["volume_long"] else float("nan")
            position["float_profit_long"] += float_profit
            position["float_profit"] += float_profit
            position["position_profit_long"] -= close_profit
            position["position_profit"] -= close_profit
            position["margin_long"] += margin
            position["margin"] += margin
            if priority[0] == "T":
                position["volume_long_today"] += volume_long
                if len(priority) > 1:
                    if position["volume_long_today"] < 0:
                        position["volume_long_his"] += position["volume_long_today"]
                        position["volume_long_today"] = 0
            else:
                position["volume_long_his"] += volume_long
                if len(priority) > 1:
                    if position["volume_long_his"] < 0:
                        position["volume_long_today"] += position["volume_long_his"]
                        position["volume_long_his"] = 0
            self._adjust_account(float_profit=float_profit, position_profit=-close_profit, close_profit=close_profit, margin=margin)
        if volume_short:
            margin = volume_short * self.quotes[symbol]["margin"]
            close_profit = 0 if volume_short > 0 else (position["position_price_short"] - position["last_price"]) * -volume_short * volume_multiple
            float_profit = 0 if volume_short > 0 else position["float_profit_short"] / position["volume_short"] * volume_short
            position["open_cost_short"] += volume_short * position["last_price"] * volume_multiple if volume_short > 0 else position["open_cost_short"] / position["volume_short"] * volume_short
            position["position_cost_short"] += volume_short * position["last_price"] * volume_multiple if volume_short > 0 else position["position_cost_short"] / position["volume_short"] * volume_short
            position["volume_short"] += volume_short
            position["open_price_short"] = position["open_cost_short"] / volume_multiple / position["volume_short"] if position["volume_short"] else float("nan")
            position["position_price_short"] = position["position_cost_short"] / volume_multiple / position["volume_short"] if position["volume_short"] else float("nan")
            position["float_profit_short"] += float_profit
            position["float_profit"] += float_profit
            position["position_profit_short"] -= close_profit
            position["position_profit"] -= close_profit
            position["margin_short"] += margin
            position["margin"] += margin
            if priority[0] == "T":
                position["volume_short_today"] += volume_short
                if len(priority) > 1:
                    if position["volume_short_today"] < 0:
                        position["volume_short_his"] += position["volume_short_today"]
                        position["volume_short_today"] = 0
            else:
                position["volume_short_his"] += volume_short
                if len(priority) > 1:
                    if position["volume_short_his"] < 0:
                        position["volume_short_today"] += position["volume_short_his"]
                        position["volume_short_his"] = 0
            self._adjust_account(float_profit=float_profit, position_profit=-close_profit, close_profit=close_profit, margin=margin)
        self._send_position(position)
        return position["volume_long_his"] - position["volume_long_frozen_his"] >= 0 and position["volume_long_today"] - position["volume_long_frozen_today"] >= 0 and\
               position["volume_short_his"] - position["volume_short_frozen_his"] >= 0 and position["volume_short_today"] - position["volume_short_frozen_today"] >= 0

    def _adjust_account(self, commission=0.0, frozen_margin=0.0, float_profit=0.0, position_profit=0.0, close_profit=0.0, margin=0.0):
        self.account["balance"] += position_profit + close_profit - commission
        self.account["available"] += position_profit + close_profit - commission - frozen_margin - margin
        self.account["float_profit"] += float_profit
        self.account["position_profit"] += position_profit
        self.account["close_profit"] += close_profit
        self.account["frozen_margin"] += frozen_margin
        self.account["margin"] += margin
        self.account["commission"] += commission
        self.account["risk_ratio"] = (self.account["frozen_margin"] + self.account["margin"]) / self.account["balance"] if self.account["balance"] else 0.0
        self._send_account()
        return self.account["available"] >= 0

    def _ensure_position(self, symbol):
        if symbol not in self.positions:
            self.positions[symbol] = {
                "symbol": symbol,
                "exchange_id": symbol.split(".", maxsplit=1)[0],
                "instrument_id": symbol.split(".", maxsplit=1)[1],
                "volume_long_today": 0,
                "volume_long_his": 0,
                "volume_long": 0,
                "volume_long_frozen_today": 0,
                "volume_long_frozen_his": 0,
                "volume_long_frozen": 0,
                "volume_short_today": 0,
                "volume_short_his": 0,
                "volume_short": 0,
                "volume_short_frozen_today": 0,
                "volume_short_frozen_his": 0,
                "volume_short_frozen": 0,
                "open_price_long": float("nan"),
                "open_price_short": float("nan"),
                "open_cost_long": 0.0,
                "open_cost_short": 0.0,
                "position_price_long": float("nan"),
                "position_price_short": float("nan"),
                "position_cost_long": 0.0,
                "position_cost_short": 0.0,
                "float_profit_long": 0.0,
                "float_profit_short": 0.0,
                "float_profit": 0.0,
                "position_profit_long": 0.0,
                "position_profit_short": 0.0,
                "position_profit": 0.0,
                "margin_long": 0.0,
                "margin_short": 0.0,
                "margin": 0.0,
                "last_price": None,
            }
        return self.positions[symbol]

    def _ensure_quote(self, symbol):
        if symbol not in self.quotes:
            self.quotes[symbol] = {
                "symbol": symbol,
                "orders": {},
                "datetime": "",
                "ask_price1": float("nan"),
                "bid_price1": float("nan"),
                "last_price": float("nan"),
                "volume_multiple": None,
                "margin": None,
                "commission": None,
            }
        return self.quotes[symbol]

    def _send_order(self, order):
        self.diffs.append({"trade":{self.account_id:{"orders":{order["order_id"]:order.copy()}}}})

    def _send_position(self, position):
        self.diffs.append({"trade":{self.account_id:{"positions":{position["exchange_id"] + "." + position["instrument_id"]:position.copy()}}}})

    def _send_account(self):
        self.diffs.append({"trade":{self.account_id:{"accounts":{"CNY":self.account.copy()}}}})

    def _get_current_timestamp(self):
        return int(datetime.strptime(self.current_datetime, "%Y-%m-%d %H:%M:%S.%f").timestamp() * 1e6)*1000<|MERGE_RESOLUTION|>--- conflicted
+++ resolved
@@ -134,19 +134,12 @@
                     self._settle()
                     trading_day = self.api._get_trading_day_from_timestamp(self._get_current_timestamp())
                     self.trading_day_end = datetime.fromtimestamp((self.api._get_trading_day_end_time(trading_day)-1000) / 1e9).strftime("%Y-%m-%d %H:%M:%S.%f")
-<<<<<<< HEAD
                 if "ask_price1" in quote_diff:
                     quote["ask_price1"] = float("nan") if type(quote_diff["ask_price1"]) is str else quote_diff["ask_price1"]
                 if "bid_price1" in quote_diff:
                     quote["bid_price1"] = float("nan") if type(quote_diff["bid_price1"]) is str else quote_diff["bid_price1"]
                 if "last_price" in quote_diff:
                     quote["last_price"] = float("nan") if type(quote_diff["last_price"]) is str else quote_diff["last_price"]
-=======
-                quote = self._ensure_quote(symbol)
-                quote["ask_price1"] = quote_diff.get("ask_price1", quote["ask_price1"])
-                quote["bid_price1"] = quote_diff.get("bid_price1", quote["bid_price1"])
-                quote["last_price"] = quote_diff.get("last_price", quote["last_price"])
->>>>>>> f96b5bba
                 quote["volume_multiple"] = quote_diff.get("volume_multiple", quote["volume_multiple"])
                 quote["commission"] = quote_diff.get("commission", quote["commission"])
                 quote["margin"] = quote_diff.get("margin", quote["margin"])
